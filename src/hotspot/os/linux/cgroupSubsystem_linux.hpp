/*
 * Copyright (c) 2019, 2023, Oracle and/or its affiliates. All rights reserved.
 * DO NOT ALTER OR REMOVE COPYRIGHT NOTICES OR THIS FILE HEADER.
 *
 * This code is free software; you can redistribute it and/or modify it
 * under the terms of the GNU General Public License version 2 only, as
 * published by the Free Software Foundation.
 *
 * This code is distributed in the hope that it will be useful, but WITHOUT
 * ANY WARRANTY; without even the implied warranty of MERCHANTABILITY or
 * FITNESS FOR A PARTICULAR PURPOSE.  See the GNU General Public License
 * version 2 for more details (a copy is included in the LICENSE file that
 * accompanied this code).
 *
 * You should have received a copy of the GNU General Public License version
 * 2 along with this work; if not, write to the Free Software Foundation,
 * Inc., 51 Franklin St, Fifth Floor, Boston, MA 02110-1301 USA.
 *
 * Please contact Oracle, 500 Oracle Parkway, Redwood Shores, CA 94065 USA
 * or visit www.oracle.com if you need additional information or have any
 * questions.
 *
 */

#ifndef CGROUP_SUBSYSTEM_LINUX_HPP
#define CGROUP_SUBSYSTEM_LINUX_HPP

#include "memory/allocation.hpp"
#include "runtime/os.hpp"
#include "logging/log.hpp"
#include "utilities/globalDefinitions.hpp"
#include "utilities/macros.hpp"
#include "osContainer_linux.hpp"

// Shared cgroups code (used by cgroup version 1 and version 2)

/*
 * PER_CPU_SHARES has been set to 1024 because CPU shares' quota
 * is commonly used in cloud frameworks like Kubernetes[1],
 * AWS[2] and Mesos[3] in a similar way. They spawn containers with
 * --cpu-shares option values scaled by PER_CPU_SHARES. Thus, we do
 * the inverse for determining the number of possible available
 * CPUs to the JVM inside a container. See JDK-8216366.
 *
 * [1] https://kubernetes.io/docs/concepts/configuration/manage-compute-resources-container/#meaning-of-cpu
 *     In particular:
 *        When using Docker:
 *          The spec.containers[].resources.requests.cpu is converted to its core value, which is potentially
 *          fractional, and multiplied by 1024. The greater of this number or 2 is used as the value of the
 *          --cpu-shares flag in the docker run command.
 * [2] https://docs.aws.amazon.com/AmazonECS/latest/APIReference/API_ContainerDefinition.html
 * [3] https://github.com/apache/mesos/blob/3478e344fb77d931f6122980c6e94cd3913c441d/src/docker/docker.cpp#L648
 *     https://github.com/apache/mesos/blob/3478e344fb77d931f6122980c6e94cd3913c441d/src/slave/containerizer/mesos/isolators/cgroups/constants.hpp#L30
 */
#define PER_CPU_SHARES 1024

#define CGROUPS_V1               1
#define CGROUPS_V2               2
#define INVALID_CGROUPS_V2       3
#define INVALID_CGROUPS_V1       4
#define INVALID_CGROUPS_NO_MOUNT 5
#define INVALID_CGROUPS_GENERIC  6

// Five controllers: cpu, cpuset, cpuacct, memory, pids
#define CG_INFO_LENGTH 5
#define CPUSET_IDX     0
#define CPU_IDX        1
#define CPUACCT_IDX    2
#define MEMORY_IDX     3
#define PIDS_IDX       4

#define CONTAINER_READ_NUMBER_CHECKED(controller, filename, log_string, retval)       \
{                                                                                     \
  bool is_ok;                                                                         \
  is_ok = controller->read_number(filename, &retval);                                 \
  if (!is_ok) {                                                                       \
    log_trace(os, container)(log_string " failed: %d", OSCONTAINER_ERROR);            \
    return OSCONTAINER_ERROR;                                                         \
  }                                                                                   \
  log_trace(os, container)(log_string " is: " JULONG_FORMAT, retval);                 \
}

#define CONTAINER_READ_NUMBER_CHECKED_MAX(controller, filename, log_string, retval)   \
{                                                                                     \
  bool is_ok;                                                                         \
  is_ok = controller->read_number_handle_max(filename, &retval);                      \
  if (!is_ok) {                                                                       \
    log_trace(os, container)(log_string " failed: %d", OSCONTAINER_ERROR);            \
    return OSCONTAINER_ERROR;                                                         \
  }                                                                                   \
  log_trace(os, container)(log_string " is: " JLONG_FORMAT, retval);                  \
}

#define CONTAINER_READ_STRING_CHECKED(controller, filename, log_string, retval, buf_size) \
{                                                                                         \
  bool is_ok;                                                                             \
  is_ok = controller->read_string(filename, retval, buf_size);                            \
  if (!is_ok) {                                                                           \
    log_trace(os, container)(log_string " failed: %d", OSCONTAINER_ERROR);                \
    return nullptr;                                                                       \
  }                                                                                       \
  log_trace(os, container)(log_string " is: %s", retval);                                 \
}

class CgroupController: public CHeapObj<mtInternal> {
  protected:
    char* _cgroup_path;
    char* _mount_point;
  public:
    virtual const char* subsystem_path() = 0;
    virtual bool is_read_only() = 0;
<<<<<<< HEAD
    char* cgroup_path() { return _cgroup_path; }
    char* mount_point() { return _mount_point; }
=======
    const char* cgroup_path() { return _cgroup_path; }
    const char* mount_point() { return _mount_point; }
>>>>>>> e3ee70ec
    virtual bool needs_hierarchy_adjustment() { return false; }

    /* Read a numerical value as unsigned long
     *
     * returns: false if any error occurred. true otherwise and
     * the parsed value is set in the provided julong pointer.
     */
    bool read_number(const char* filename, julong* result);

    /* Convenience method to deal with numbers as well as the string 'max'
     * in interface files. Otherwise same as read_number().
     *
     * returns: false if any error occurred. true otherwise and
     * the parsed value (which might be negative) is being set in
     * the provided jlong pointer.
     */
    bool read_number_handle_max(const char* filename, jlong* result);

    /* Read a string of at most buf_size - 1 characters from the interface file.
     * The provided buffer must be at least buf_size in size so as to account
     * for the null terminating character. Callers must ensure that the buffer
     * is appropriately in-scope and of sufficient size.
     *
     * returns: false if any error occured. true otherwise and the passed
     * in buffer will contain the first buf_size - 1 characters of the string
     * or up to the first new line character ('\n') whichever comes first.
     */
    bool read_string(const char* filename, char* buf, size_t buf_size);

    /* Read a tuple value as a number. Tuple is: '<first> <second>'.
     * Handles 'max' (for unlimited) for any tuple value. This is handy for
     * parsing interface files like cpu.max which contain such tuples.
     *
     * returns: false if any error occurred. true otherwise and the parsed
     * value of the appropriate tuple entry set in the provided jlong pointer.
     */
    bool read_numerical_tuple_value(const char* filename, bool use_first, jlong* result);

    /* Read a numerical value from a multi-line interface file. The matched line is
     * determined by the provided 'key'. The associated numerical value is being set
     * via the passed in julong pointer. Example interface file 'memory.stat'
     *
     * returns: false if any error occurred. true otherwise and the parsed value is
     * being set in the provided julong pointer.
     */
    bool read_numerical_key_value(const char* filename, const char* key, julong* result);

  private:
    static jlong limit_from_str(char* limit_str);
};

class CachedMetric : public CHeapObj<mtInternal>{
  private:
    volatile jlong _metric;
    volatile jlong _next_check_counter;
  public:
    CachedMetric() {
      _metric = -1;
      _next_check_counter = min_jlong;
    }
    bool should_check_metric() {
      return os::elapsed_counter() > _next_check_counter;
    }
    jlong value() { return _metric; }
    void set_value(jlong value, jlong timeout) {
      _metric = value;
      // Metric is unlikely to change, but we want to remain
      // responsive to configuration changes. A very short grace time
      // between re-read avoids excessive overhead during startup without
      // significantly reducing the VMs ability to promptly react to changed
      // metric config
      _next_check_counter = os::elapsed_counter() + timeout;
    }
};

template <class T>
class CachingCgroupController : public CHeapObj<mtInternal> {
  private:
    T* _controller;
    CachedMetric* _metrics_cache;

  public:
    CachingCgroupController(T* cont) {
      _controller = cont;
      _metrics_cache = new CachedMetric();
    }

    CachedMetric* metrics_cache() { return _metrics_cache; }
    T* controller() { return _controller; }
};

// Pure virtual class representing version agnostic CPU controllers
class CgroupCpuController: public CHeapObj<mtInternal> {
  public:
    virtual int cpu_quota() = 0;
    virtual int cpu_period() = 0;
    virtual int cpu_shares() = 0;
    virtual bool needs_hierarchy_adjustment() = 0;
    virtual bool is_read_only() = 0;
<<<<<<< HEAD
    virtual char* subsystem_path() = 0;
    virtual void set_subsystem_path(const char* cgroup_path) = 0;
    virtual char* mount_point() = 0;
    virtual char* cgroup_path() = 0;
=======
    virtual const char* subsystem_path() = 0;
    virtual void set_subsystem_path(const char* cgroup_path) = 0;
    virtual const char* mount_point() = 0;
    virtual const char* cgroup_path() = 0;
>>>>>>> e3ee70ec
};

// Pure virtual class representing version agnostic memory controllers
class CgroupMemoryController: public CHeapObj<mtInternal> {
  public:
    virtual jlong read_memory_limit_in_bytes(julong upper_bound) = 0;
    virtual jlong memory_usage_in_bytes() = 0;
    virtual jlong memory_and_swap_limit_in_bytes(julong host_mem, julong host_swap) = 0;
    virtual jlong memory_and_swap_usage_in_bytes(julong host_mem, julong host_swap) = 0;
    virtual jlong memory_soft_limit_in_bytes(julong upper_bound) = 0;
    virtual jlong memory_max_usage_in_bytes() = 0;
    virtual jlong rss_usage_in_bytes() = 0;
    virtual jlong cache_usage_in_bytes() = 0;
    virtual void print_version_specific_info(outputStream* st, julong host_mem) = 0;
    virtual bool needs_hierarchy_adjustment() = 0;
    virtual bool is_read_only() = 0;
<<<<<<< HEAD
    virtual char* subsystem_path() = 0;
    virtual void set_subsystem_path(const char* cgroup_path) = 0;
    virtual char* mount_point() = 0;
    virtual char* cgroup_path() = 0;
=======
    virtual const char* subsystem_path() = 0;
    virtual void set_subsystem_path(const char* cgroup_path) = 0;
    virtual const char* mount_point() = 0;
    virtual const char* cgroup_path() = 0;
>>>>>>> e3ee70ec
};

class CgroupSubsystem: public CHeapObj<mtInternal> {
  public:
    jlong memory_limit_in_bytes();
    int active_processor_count();

    virtual jlong pids_max() = 0;
    virtual jlong pids_current() = 0;
    virtual bool is_containerized() = 0;

    virtual char * cpu_cpuset_cpus() = 0;
    virtual char * cpu_cpuset_memory_nodes() = 0;
    virtual const char * container_type() = 0;
    virtual CachingCgroupController<CgroupMemoryController>* memory_controller() = 0;
    virtual CachingCgroupController<CgroupCpuController>* cpu_controller() = 0;

    int cpu_quota();
    int cpu_period();
    int cpu_shares();

    jlong memory_usage_in_bytes();
    jlong memory_and_swap_limit_in_bytes();
    jlong memory_and_swap_usage_in_bytes();
    jlong memory_soft_limit_in_bytes();
    jlong memory_max_usage_in_bytes();
    jlong rss_usage_in_bytes();
    jlong cache_usage_in_bytes();
    void print_version_specific_info(outputStream* st);
};

// Utility class for storing info retrieved from /proc/cgroups,
// /proc/self/cgroup and /proc/self/mountinfo
// For reference see man 7 cgroups and CgroupSubsystemFactory
class CgroupInfo : public StackObj {
  friend class CgroupSubsystemFactory;
  friend class WhiteBox;

  private:
    char* _name;
    int _hierarchy_id;
    bool _enabled;
    bool _read_only;            // whether or not the mount path is mounted read-only
    bool _data_complete;    // indicating cgroup v1 data is complete for this controller
    char* _cgroup_path;     // cgroup controller path from /proc/self/cgroup
    char* _root_mount_path; // root mount path from /proc/self/mountinfo. Unused for cgroup v2
    char* _mount_path;      // mount path from /proc/self/mountinfo.

  public:
    CgroupInfo() {
      _name = nullptr;
      _hierarchy_id = -1;
      _enabled = false;
      _read_only = false;
      _data_complete = false;
      _cgroup_path = nullptr;
      _root_mount_path = nullptr;
      _mount_path = nullptr;
    }

};

class CgroupSubsystemFactory: AllStatic {
  friend class WhiteBox;

  public:
    static CgroupSubsystem* create();
  private:
    static inline bool is_cgroup_v2(u1* flags) {
       return *flags == CGROUPS_V2;
    }

#ifdef ASSERT
    static inline bool is_valid_cgroup(u1* flags) {
       return *flags == CGROUPS_V1 || *flags == CGROUPS_V2;
    }
    static inline bool is_cgroup_v1(u1* flags) {
       return *flags == CGROUPS_V1;
    }
#endif

    static void set_controller_paths(CgroupInfo* cg_infos,
                                     int controller,
                                     const char* name,
                                     char* mount_path,
                                     char* root_path,
                                     bool read_only);
    // Determine the cgroup type (version 1 or version 2), given
    // relevant paths to files. Sets 'flags' accordingly.
    static bool determine_type(CgroupInfo* cg_infos,
                               const char* proc_cgroups,
                               const char* proc_self_cgroup,
                               const char* proc_self_mountinfo,
                               u1* flags);
    static void cleanup(CgroupInfo* cg_infos);
};

#endif // CGROUP_SUBSYSTEM_LINUX_HPP<|MERGE_RESOLUTION|>--- conflicted
+++ resolved
@@ -109,13 +109,8 @@
   public:
     virtual const char* subsystem_path() = 0;
     virtual bool is_read_only() = 0;
-<<<<<<< HEAD
-    char* cgroup_path() { return _cgroup_path; }
-    char* mount_point() { return _mount_point; }
-=======
     const char* cgroup_path() { return _cgroup_path; }
     const char* mount_point() { return _mount_point; }
->>>>>>> e3ee70ec
     virtual bool needs_hierarchy_adjustment() { return false; }
 
     /* Read a numerical value as unsigned long
@@ -215,17 +210,10 @@
     virtual int cpu_shares() = 0;
     virtual bool needs_hierarchy_adjustment() = 0;
     virtual bool is_read_only() = 0;
-<<<<<<< HEAD
-    virtual char* subsystem_path() = 0;
-    virtual void set_subsystem_path(const char* cgroup_path) = 0;
-    virtual char* mount_point() = 0;
-    virtual char* cgroup_path() = 0;
-=======
     virtual const char* subsystem_path() = 0;
     virtual void set_subsystem_path(const char* cgroup_path) = 0;
     virtual const char* mount_point() = 0;
     virtual const char* cgroup_path() = 0;
->>>>>>> e3ee70ec
 };
 
 // Pure virtual class representing version agnostic memory controllers
@@ -242,17 +230,10 @@
     virtual void print_version_specific_info(outputStream* st, julong host_mem) = 0;
     virtual bool needs_hierarchy_adjustment() = 0;
     virtual bool is_read_only() = 0;
-<<<<<<< HEAD
-    virtual char* subsystem_path() = 0;
-    virtual void set_subsystem_path(const char* cgroup_path) = 0;
-    virtual char* mount_point() = 0;
-    virtual char* cgroup_path() = 0;
-=======
     virtual const char* subsystem_path() = 0;
     virtual void set_subsystem_path(const char* cgroup_path) = 0;
     virtual const char* mount_point() = 0;
     virtual const char* cgroup_path() = 0;
->>>>>>> e3ee70ec
 };
 
 class CgroupSubsystem: public CHeapObj<mtInternal> {
