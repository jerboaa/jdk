--- conflicted
+++ resolved
@@ -221,11 +221,8 @@
     virtual jlong rss_usage_in_bytes() = 0;
     virtual jlong cache_usage_in_bytes() = 0;
     virtual void print_version_specific_info(outputStream* st, julong host_mem) = 0;
-<<<<<<< HEAD
     virtual CgroupMemoryController* adjust_controller(julong phys_mem) = 0;
     virtual bool needs_hierarchy_adjustment() = 0;
-=======
->>>>>>> abf0adc6
 };
 
 class CgroupSubsystem: public CHeapObj<mtInternal> {
