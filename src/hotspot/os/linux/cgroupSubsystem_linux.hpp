/*
 * Copyright (c) 2019, 2023, Oracle and/or its affiliates. All rights reserved.
 * DO NOT ALTER OR REMOVE COPYRIGHT NOTICES OR THIS FILE HEADER.
 *
 * This code is free software; you can redistribute it and/or modify it
 * under the terms of the GNU General Public License version 2 only, as
 * published by the Free Software Foundation.
 *
 * This code is distributed in the hope that it will be useful, but WITHOUT
 * ANY WARRANTY; without even the implied warranty of MERCHANTABILITY or
 * FITNESS FOR A PARTICULAR PURPOSE.  See the GNU General Public License
 * version 2 for more details (a copy is included in the LICENSE file that
 * accompanied this code).
 *
 * You should have received a copy of the GNU General Public License version
 * 2 along with this work; if not, write to the Free Software Foundation,
 * Inc., 51 Franklin St, Fifth Floor, Boston, MA 02110-1301 USA.
 *
 * Please contact Oracle, 500 Oracle Parkway, Redwood Shores, CA 94065 USA
 * or visit www.oracle.com if you need additional information or have any
 * questions.
 *
 */

#ifndef CGROUP_SUBSYSTEM_LINUX_HPP
#define CGROUP_SUBSYSTEM_LINUX_HPP

#include "memory/allocation.hpp"
#include "runtime/os.hpp"
#include "logging/log.hpp"
#include "utilities/globalDefinitions.hpp"
#include "utilities/macros.hpp"
#include "osContainer_linux.hpp"

// Shared cgroups code (used by cgroup version 1 and version 2)

/*
 * PER_CPU_SHARES has been set to 1024 because CPU shares' quota
 * is commonly used in cloud frameworks like Kubernetes[1],
 * AWS[2] and Mesos[3] in a similar way. They spawn containers with
 * --cpu-shares option values scaled by PER_CPU_SHARES. Thus, we do
 * the inverse for determining the number of possible available
 * CPUs to the JVM inside a container. See JDK-8216366.
 *
 * [1] https://kubernetes.io/docs/concepts/configuration/manage-compute-resources-container/#meaning-of-cpu
 *     In particular:
 *        When using Docker:
 *          The spec.containers[].resources.requests.cpu is converted to its core value, which is potentially
 *          fractional, and multiplied by 1024. The greater of this number or 2 is used as the value of the
 *          --cpu-shares flag in the docker run command.
 * [2] https://docs.aws.amazon.com/AmazonECS/latest/APIReference/API_ContainerDefinition.html
 * [3] https://github.com/apache/mesos/blob/3478e344fb77d931f6122980c6e94cd3913c441d/src/docker/docker.cpp#L648
 *     https://github.com/apache/mesos/blob/3478e344fb77d931f6122980c6e94cd3913c441d/src/slave/containerizer/mesos/isolators/cgroups/constants.hpp#L30
 */
#define PER_CPU_SHARES 1024

#define CGROUPS_V1               1
#define CGROUPS_V2               2
#define INVALID_CGROUPS_V2       3
#define INVALID_CGROUPS_V1       4
#define INVALID_CGROUPS_NO_MOUNT 5
#define INVALID_CGROUPS_GENERIC  6

// Five controllers: cpu, cpuset, cpuacct, memory, pids
#define CG_INFO_LENGTH 5
#define CPUSET_IDX     0
#define CPU_IDX        1
#define CPUACCT_IDX    2
#define MEMORY_IDX     3
#define PIDS_IDX       4

#define CONTAINER_READ_NUMBER_CHECKED(controller, filename, log_string, retval)       \
{                                                                                     \
  bool is_ok;                                                                         \
  is_ok = controller->read_number(filename, &retval);                                 \
  if (!is_ok) {                                                                       \
    log_trace(os, container)(log_string " failed: %d", OSCONTAINER_ERROR);            \
    return OSCONTAINER_ERROR;                                                         \
  }                                                                                   \
  log_trace(os, container)(log_string " is: " JULONG_FORMAT, retval);                 \
}

#define CONTAINER_READ_NUMBER_CHECKED_MAX(controller, filename, log_string, retval)   \
{                                                                                     \
  bool is_ok;                                                                         \
  is_ok = controller->read_number_handle_max(filename, &retval);                      \
  if (!is_ok) {                                                                       \
    log_trace(os, container)(log_string " failed: %d", OSCONTAINER_ERROR);            \
    return OSCONTAINER_ERROR;                                                         \
  }                                                                                   \
  log_trace(os, container)(log_string " is: " JLONG_FORMAT, retval);                  \
}

#define CONTAINER_READ_STRING_CHECKED(controller, filename, log_string, retval, buf_size) \
{                                                                                         \
  bool is_ok;                                                                             \
  is_ok = controller->read_string(filename, retval, buf_size);                            \
  if (!is_ok) {                                                                           \
    log_trace(os, container)(log_string " failed: %d", OSCONTAINER_ERROR);                \
    return nullptr;                                                                       \
  }                                                                                       \
  log_trace(os, container)(log_string " is: %s", retval);                                 \
}

class CgroupController: public CHeapObj<mtInternal> {
  protected:
    char* _cgroup_path;
    char* _mount_point;
  public:
    virtual char* subsystem_path() = 0;
    virtual bool is_read_only() = 0;
    char* cgroup_path() { return _cgroup_path; }
    char* mount_point() { return _mount_point; }
    virtual bool needs_hierarchy_adjustment() { return false; }

    /* Read a numerical value as unsigned long
     *
     * returns: false if any error occurred. true otherwise and
     * the parsed value is set in the provided julong pointer.
     */
    bool read_number(const char* filename, julong* result);

    /* Convenience method to deal with numbers as well as the string 'max'
     * in interface files. Otherwise same as read_number().
     *
     * returns: false if any error occurred. true otherwise and
     * the parsed value (which might be negative) is being set in
     * the provided jlong pointer.
     */
    bool read_number_handle_max(const char* filename, jlong* result);

    /* Read a string of at most buf_size - 1 characters from the interface file.
     * The provided buffer must be at least buf_size in size so as to account
     * for the null terminating character. Callers must ensure that the buffer
     * is appropriately in-scope and of sufficient size.
     *
     * returns: false if any error occured. true otherwise and the passed
     * in buffer will contain the first buf_size - 1 characters of the string
     * or up to the first new line character ('\n') whichever comes first.
     */
    bool read_string(const char* filename, char* buf, size_t buf_size);

    /* Read a tuple value as a number. Tuple is: '<first> <second>'.
     * Handles 'max' (for unlimited) for any tuple value. This is handy for
     * parsing interface files like cpu.max which contain such tuples.
     *
     * returns: false if any error occurred. true otherwise and the parsed
     * value of the appropriate tuple entry set in the provided jlong pointer.
     */
    bool read_numerical_tuple_value(const char* filename, bool use_first, jlong* result);

    /* Read a numerical value from a multi-line interface file. The matched line is
     * determined by the provided 'key'. The associated numerical value is being set
     * via the passed in julong pointer. Example interface file 'memory.stat'
     *
     * returns: false if any error occurred. true otherwise and the parsed value is
     * being set in the provided julong pointer.
     */
    bool read_numerical_key_value(const char* filename, const char* key, julong* result);

  private:
    static jlong limit_from_str(char* limit_str);
};

class CachedMetric : public CHeapObj<mtInternal>{
  private:
    volatile jlong _metric;
    volatile jlong _next_check_counter;
  public:
    CachedMetric() {
      _metric = -1;
      _next_check_counter = min_jlong;
    }
    bool should_check_metric() {
      return os::elapsed_counter() > _next_check_counter;
    }
    jlong value() { return _metric; }
    void set_value(jlong value, jlong timeout) {
      _metric = value;
      // Metric is unlikely to change, but we want to remain
      // responsive to configuration changes. A very short grace time
      // between re-read avoids excessive overhead during startup without
      // significantly reducing the VMs ability to promptly react to changed
      // metric config
      _next_check_counter = os::elapsed_counter() + timeout;
    }
};

template <class T>
class CachingCgroupController : public CHeapObj<mtInternal> {
  private:
    T* _controller;
    CachedMetric* _metrics_cache;

  public:
    CachingCgroupController(T* cont) {
      _controller = cont;
      _metrics_cache = new CachedMetric();
    }

    CachedMetric* metrics_cache() { return _metrics_cache; }
    T* controller() { return _controller; }
};

// Pure virtual class representing version agnostic CPU controllers
class CgroupCpuController: public CHeapObj<mtInternal> {
  public:
    virtual int cpu_quota() = 0;
    virtual int cpu_period() = 0;
    virtual int cpu_shares() = 0;
    virtual bool needs_hierarchy_adjustment() = 0;
    virtual bool is_read_only() = 0;
    virtual char* subsystem_path() = 0;
<<<<<<< HEAD
    virtual void set_subsystem_path(char* cgroup_path) = 0;
=======
    virtual void set_subsystem_path(const char* cgroup_path) = 0;
>>>>>>> 8665d29e
    virtual char* mount_point() = 0;
    virtual char* cgroup_path() = 0;
};

// Pure virtual class representing version agnostic memory controllers
class CgroupMemoryController: public CHeapObj<mtInternal> {
  public:
    virtual jlong read_memory_limit_in_bytes(julong upper_bound) = 0;
    virtual jlong memory_usage_in_bytes() = 0;
    virtual jlong memory_and_swap_limit_in_bytes(julong host_mem, julong host_swap) = 0;
    virtual jlong memory_and_swap_usage_in_bytes(julong host_mem, julong host_swap) = 0;
    virtual jlong memory_soft_limit_in_bytes(julong upper_bound) = 0;
    virtual jlong memory_max_usage_in_bytes() = 0;
    virtual jlong rss_usage_in_bytes() = 0;
    virtual jlong cache_usage_in_bytes() = 0;
    virtual void print_version_specific_info(outputStream* st, julong host_mem) = 0;
    virtual bool needs_hierarchy_adjustment() = 0;
    virtual bool is_read_only() = 0;
    virtual char* subsystem_path() = 0;
<<<<<<< HEAD
    virtual void set_subsystem_path(char* cgroup_path) = 0;
=======
    virtual void set_subsystem_path(const char* cgroup_path) = 0;
>>>>>>> 8665d29e
    virtual char* mount_point() = 0;
    virtual char* cgroup_path() = 0;
};

class CgroupSubsystem: public CHeapObj<mtInternal> {
  public:
    jlong memory_limit_in_bytes();
    int active_processor_count();

    virtual jlong pids_max() = 0;
    virtual jlong pids_current() = 0;
    virtual bool is_containerized() = 0;

    virtual char * cpu_cpuset_cpus() = 0;
    virtual char * cpu_cpuset_memory_nodes() = 0;
    virtual const char * container_type() = 0;
    virtual CachingCgroupController<CgroupMemoryController>* memory_controller() = 0;
    virtual CachingCgroupController<CgroupCpuController>* cpu_controller() = 0;

    int cpu_quota();
    int cpu_period();
    int cpu_shares();

    jlong memory_usage_in_bytes();
    jlong memory_and_swap_limit_in_bytes();
    jlong memory_and_swap_usage_in_bytes();
    jlong memory_soft_limit_in_bytes();
    jlong memory_max_usage_in_bytes();
    jlong rss_usage_in_bytes();
    jlong cache_usage_in_bytes();
    void print_version_specific_info(outputStream* st);
};

// Utility class for storing info retrieved from /proc/cgroups,
// /proc/self/cgroup and /proc/self/mountinfo
// For reference see man 7 cgroups and CgroupSubsystemFactory
class CgroupInfo : public StackObj {
  friend class CgroupSubsystemFactory;
  friend class WhiteBox;

  private:
    char* _name;
    int _hierarchy_id;
    bool _enabled;
    bool _read_only;            // whether or not the mount path is mounted read-only
    bool _data_complete;    // indicating cgroup v1 data is complete for this controller
    char* _cgroup_path;     // cgroup controller path from /proc/self/cgroup
    char* _root_mount_path; // root mount path from /proc/self/mountinfo. Unused for cgroup v2
    char* _mount_path;      // mount path from /proc/self/mountinfo.

  public:
    CgroupInfo() {
      _name = nullptr;
      _hierarchy_id = -1;
      _enabled = false;
      _read_only = false;
      _data_complete = false;
      _cgroup_path = nullptr;
      _root_mount_path = nullptr;
      _mount_path = nullptr;
    }

};

class CgroupSubsystemFactory: AllStatic {
  friend class WhiteBox;

  public:
    static CgroupSubsystem* create();
  private:
    static inline bool is_cgroup_v2(u1* flags) {
       return *flags == CGROUPS_V2;
    }

#ifdef ASSERT
    static inline bool is_valid_cgroup(u1* flags) {
       return *flags == CGROUPS_V1 || *flags == CGROUPS_V2;
    }
    static inline bool is_cgroup_v1(u1* flags) {
       return *flags == CGROUPS_V1;
    }
#endif

    static void set_controller_paths(CgroupInfo* cg_infos,
                                     int controller,
                                     const char* name,
                                     char* mount_path,
                                     char* root_path,
                                     bool read_only);
    // Determine the cgroup type (version 1 or version 2), given
    // relevant paths to files. Sets 'flags' accordingly.
    static bool determine_type(CgroupInfo* cg_infos,
                               const char* proc_cgroups,
                               const char* proc_self_cgroup,
                               const char* proc_self_mountinfo,
                               u1* flags);
    static void cleanup(CgroupInfo* cg_infos);
};

#endif // CGROUP_SUBSYSTEM_LINUX_HPP<|MERGE_RESOLUTION|>--- conflicted
+++ resolved
@@ -211,11 +211,7 @@
     virtual bool needs_hierarchy_adjustment() = 0;
     virtual bool is_read_only() = 0;
     virtual char* subsystem_path() = 0;
-<<<<<<< HEAD
-    virtual void set_subsystem_path(char* cgroup_path) = 0;
-=======
     virtual void set_subsystem_path(const char* cgroup_path) = 0;
->>>>>>> 8665d29e
     virtual char* mount_point() = 0;
     virtual char* cgroup_path() = 0;
 };
@@ -235,11 +231,7 @@
     virtual bool needs_hierarchy_adjustment() = 0;
     virtual bool is_read_only() = 0;
     virtual char* subsystem_path() = 0;
-<<<<<<< HEAD
-    virtual void set_subsystem_path(char* cgroup_path) = 0;
-=======
     virtual void set_subsystem_path(const char* cgroup_path) = 0;
->>>>>>> 8665d29e
     virtual char* mount_point() = 0;
     virtual char* cgroup_path() = 0;
 };
