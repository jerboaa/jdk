/*
 * Copyright (c) 2024, Red Hat, Inc.
 * DO NOT ALTER OR REMOVE COPYRIGHT NOTICES OR THIS FILE HEADER.
 *
 * This code is free software; you can redistribute it and/or modify it
 * under the terms of the GNU General Public License version 2 only, as
 * published by the Free Software Foundation.
 *
 * This code is distributed in the hope that it will be useful, but WITHOUT
 * ANY WARRANTY; without even the implied warranty of MERCHANTABILITY or
 * FITNESS FOR A PARTICULAR PURPOSE.  See the GNU General Public License
 * version 2 for more details (a copy is included in the LICENSE file that
 * accompanied this code).
 *
 * You should have received a copy of the GNU General Public License version
 * 2 along with this work; if not, write to the Free Software Foundation,
 * Inc., 51 Franklin St, Fifth Floor, Boston, MA 02110-1301 USA.
 *
 * Please contact Oracle, 500 Oracle Parkway, Redwood Shores, CA 94065 USA
 * or visit www.oracle.com if you need additional information or have any
 * questions.
 *
 */

#include "os_linux.hpp"
#include "cgroupUtil_linux.hpp"

int CgroupUtil::processor_count(CgroupCpuController* cpu_ctrl, int host_cpus) {
  assert(host_cpus > 0, "physical host cpus must be positive");
  int limit_count = host_cpus;
  int quota  = cpu_ctrl->cpu_quota();
  int period = cpu_ctrl->cpu_period();
  int quota_count = 0;
  int result = 0;

  if (quota > -1 && period > 0) {
    quota_count = ceilf((float)quota / (float)period);
    log_trace(os, container)("CPU Quota count based on quota/period: %d", quota_count);
  }

  // Use quotas
  if (quota_count != 0) {
    limit_count = quota_count;
  }

  result = MIN2(host_cpus, limit_count);
  log_trace(os, container)("OSContainer::active_processor_count: %d", result);
  return result;
}

void CgroupUtil::adjust_controller(CgroupMemoryController* mem) {
  if (!mem->needs_hierarchy_adjustment()) {
    // nothing to do
    return;
  }
  log_trace(os, container)("Adjusting controller path for memory: %s", mem->subsystem_path());
  assert(mem->cgroup_path() != nullptr, "invariant");
  char* orig = os::strdup(mem->cgroup_path());
  char* cg_path = os::strdup(orig);
  char* last_slash;
  assert(cg_path[0] == '/', "cgroup path must start with '/'");
  julong phys_mem = os::Linux::physical_memory();
<<<<<<< HEAD
  jlong limit = mem->read_memory_limit_in_bytes(phys_mem);
  bool path_iterated = false;
  while (limit < 0 && (last_slash = strrchr(cg_path, '/')) != cg_path) {
=======
  char* limit_cg_path = nullptr;
  jlong limit = mem->read_memory_limit_in_bytes(phys_mem);
  jlong lowest_limit = phys_mem;
  while ((last_slash = strrchr(cg_path, '/')) != cg_path) {
>>>>>>> e3ee70ec
    *last_slash = '\0'; // strip path
    // update to shortened path and try again
    mem->set_subsystem_path(cg_path);
    limit = mem->read_memory_limit_in_bytes(phys_mem);
<<<<<<< HEAD
    path_iterated = true;
    if (limit > 0) {
      log_trace(os, container)("Adjusted controller path for memory to: %s", mem->subsystem_path());
      os::free(cg_path);
      os::free(orig);
      return;
    }
  }
  // no lower limit found or limit at leaf
  os::free(cg_path);
  if (path_iterated) {
    mem->set_subsystem_path("/");
    limit = mem->read_memory_limit_in_bytes(phys_mem);
    if (limit > 0) {
      // handle limit set at mount point
      log_trace(os, container)("Adjusted controller path for memory to: %s", mem->subsystem_path());
      os::free(orig);
      return;
    }
    log_trace(os, container)("No lower limit found in hierarchy %s, adjusting to original path %s",
                              mem->mount_point(), orig);
    mem->set_subsystem_path(orig);
  } else {
    log_trace(os, container)("Lowest limit for memory at leaf: %s",
                              mem->subsystem_path());
  }
  os::free(orig);
=======
    if (limit >= 0 && limit < lowest_limit) {
      lowest_limit = limit;
      os::free(limit_cg_path); // handles nullptr
      limit_cg_path = os::strdup(cg_path);
    }
  }
  // need to check limit at mount point
  mem->set_subsystem_path("/");
  limit = mem->read_memory_limit_in_bytes(phys_mem);
  if (limit >= 0 && limit < lowest_limit) {
    lowest_limit = limit;
    os::free(limit_cg_path); // handles nullptr
    limit_cg_path = os::strdup("/");
  }
  assert(lowest_limit >= 0, "limit must be positive");
  if ((julong)lowest_limit != phys_mem) {
    // we've found a lower limit anywhere in the hierarchy,
    // set the path to the limit path
    assert(limit_cg_path != nullptr, "limit path must be set");
    mem->set_subsystem_path(limit_cg_path);
    log_trace(os, container)("Adjusted controller path for memory to: %s. "
                             "Lowest limit was: " JLONG_FORMAT,
                             mem->subsystem_path(),
                             lowest_limit);
  } else {
    log_trace(os, container)("No lower limit found for memory in hierarchy %s, "
                             "adjusting to original path %s",
                              mem->mount_point(), orig);
    mem->set_subsystem_path(orig);
  }
  os::free(cg_path);
  os::free(orig);
  os::free(limit_cg_path);
>>>>>>> e3ee70ec
}

void CgroupUtil::adjust_controller(CgroupCpuController* cpu) {
  if (!cpu->needs_hierarchy_adjustment()) {
    // nothing to do
    return;
  }
  log_trace(os, container)("Adjusting controller path for cpu: %s", cpu->subsystem_path());
  assert(cpu->cgroup_path() != nullptr, "invariant");
  char* orig = os::strdup(cpu->cgroup_path());
  char* cg_path = os::strdup(orig);
  char* last_slash;
  assert(cg_path[0] == '/', "cgroup path must start with '/'");
  int host_cpus = os::Linux::active_processor_count();
  int cpus = CgroupUtil::processor_count(cpu, host_cpus);
<<<<<<< HEAD
  bool path_iterated = false;
  while (cpus == host_cpus && (last_slash = strrchr(cg_path, '/')) != cg_path) {
=======
  int lowest_limit = host_cpus;
  char* limit_cg_path = nullptr;
  while ((last_slash = strrchr(cg_path, '/')) != cg_path) {
>>>>>>> e3ee70ec
    *last_slash = '\0'; // strip path
    // update to shortened path and try again
    cpu->set_subsystem_path(cg_path);
    cpus = CgroupUtil::processor_count(cpu, host_cpus);
<<<<<<< HEAD
    path_iterated = true;
    if (cpus != host_cpus) {
      log_trace(os, container)("Adjusted controller path for cpu to: %s", cpu->subsystem_path());
      os::free(cg_path);
      os::free(orig);
      return;
    }
  }
  // no lower limit found or limit at leaf
  os::free(cg_path);
  if (path_iterated) {
    cpu->set_subsystem_path("/");
    cpus = CgroupUtil::processor_count(cpu, host_cpus);
    if (cpus != host_cpus) {
      // handle limit set at mount point
      log_trace(os, container)("Adjusted controller path for cpu to: %s", cpu->subsystem_path());
      os::free(orig);
      return;
    }
    log_trace(os, container)("No lower limit found in hierarchy %s, adjusting to original path %s",
                              cpu->mount_point(), orig);
    cpu->set_subsystem_path(orig);
  } else {
    log_trace(os, container)("Lowest limit for cpu at leaf: %s",
                              cpu->subsystem_path());
  }
  os::free(orig);
  return;
=======
    if (cpus != host_cpus && cpus < lowest_limit) {
      lowest_limit = cpus;
      os::free(limit_cg_path); // handles nullptr
      limit_cg_path = os::strdup(cg_path);
    }
  }
  // need to check limit at mount point
  cpu->set_subsystem_path("/");
  cpus = CgroupUtil::processor_count(cpu, host_cpus);
  if (cpus != host_cpus && cpus < lowest_limit) {
    lowest_limit = cpus;
    os::free(limit_cg_path); // handles nullptr
    limit_cg_path = os::strdup(cg_path);
  }
  assert(lowest_limit >= 0, "limit must be positive");
  if (lowest_limit != host_cpus) {
    // we've found a lower limit anywhere in the hierarchy,
    // set the path to the limit path
    assert(limit_cg_path != nullptr, "limit path must be set");
    cpu->set_subsystem_path(limit_cg_path);
    log_trace(os, container)("Adjusted controller path for cpu to: %s. "
                             "Lowest limit was: %d",
                             cpu->subsystem_path(),
                             lowest_limit);
  } else {
    log_trace(os, container)("No lower limit found for cpu in hierarchy %s, "
                             "adjusting to original path %s",
                              cpu->mount_point(), orig);
    cpu->set_subsystem_path(orig);
  }
  os::free(cg_path);
  os::free(orig);
  os::free(limit_cg_path);
>>>>>>> e3ee70ec
}<|MERGE_RESOLUTION|>--- conflicted
+++ resolved
@@ -60,49 +60,14 @@
   char* last_slash;
   assert(cg_path[0] == '/', "cgroup path must start with '/'");
   julong phys_mem = os::Linux::physical_memory();
-<<<<<<< HEAD
-  jlong limit = mem->read_memory_limit_in_bytes(phys_mem);
-  bool path_iterated = false;
-  while (limit < 0 && (last_slash = strrchr(cg_path, '/')) != cg_path) {
-=======
   char* limit_cg_path = nullptr;
   jlong limit = mem->read_memory_limit_in_bytes(phys_mem);
   jlong lowest_limit = phys_mem;
   while ((last_slash = strrchr(cg_path, '/')) != cg_path) {
->>>>>>> e3ee70ec
     *last_slash = '\0'; // strip path
     // update to shortened path and try again
     mem->set_subsystem_path(cg_path);
     limit = mem->read_memory_limit_in_bytes(phys_mem);
-<<<<<<< HEAD
-    path_iterated = true;
-    if (limit > 0) {
-      log_trace(os, container)("Adjusted controller path for memory to: %s", mem->subsystem_path());
-      os::free(cg_path);
-      os::free(orig);
-      return;
-    }
-  }
-  // no lower limit found or limit at leaf
-  os::free(cg_path);
-  if (path_iterated) {
-    mem->set_subsystem_path("/");
-    limit = mem->read_memory_limit_in_bytes(phys_mem);
-    if (limit > 0) {
-      // handle limit set at mount point
-      log_trace(os, container)("Adjusted controller path for memory to: %s", mem->subsystem_path());
-      os::free(orig);
-      return;
-    }
-    log_trace(os, container)("No lower limit found in hierarchy %s, adjusting to original path %s",
-                              mem->mount_point(), orig);
-    mem->set_subsystem_path(orig);
-  } else {
-    log_trace(os, container)("Lowest limit for memory at leaf: %s",
-                              mem->subsystem_path());
-  }
-  os::free(orig);
-=======
     if (limit >= 0 && limit < lowest_limit) {
       lowest_limit = limit;
       os::free(limit_cg_path); // handles nullptr
@@ -136,7 +101,6 @@
   os::free(cg_path);
   os::free(orig);
   os::free(limit_cg_path);
->>>>>>> e3ee70ec
 }
 
 void CgroupUtil::adjust_controller(CgroupCpuController* cpu) {
@@ -152,48 +116,13 @@
   assert(cg_path[0] == '/', "cgroup path must start with '/'");
   int host_cpus = os::Linux::active_processor_count();
   int cpus = CgroupUtil::processor_count(cpu, host_cpus);
-<<<<<<< HEAD
-  bool path_iterated = false;
-  while (cpus == host_cpus && (last_slash = strrchr(cg_path, '/')) != cg_path) {
-=======
   int lowest_limit = host_cpus;
   char* limit_cg_path = nullptr;
   while ((last_slash = strrchr(cg_path, '/')) != cg_path) {
->>>>>>> e3ee70ec
     *last_slash = '\0'; // strip path
     // update to shortened path and try again
     cpu->set_subsystem_path(cg_path);
     cpus = CgroupUtil::processor_count(cpu, host_cpus);
-<<<<<<< HEAD
-    path_iterated = true;
-    if (cpus != host_cpus) {
-      log_trace(os, container)("Adjusted controller path for cpu to: %s", cpu->subsystem_path());
-      os::free(cg_path);
-      os::free(orig);
-      return;
-    }
-  }
-  // no lower limit found or limit at leaf
-  os::free(cg_path);
-  if (path_iterated) {
-    cpu->set_subsystem_path("/");
-    cpus = CgroupUtil::processor_count(cpu, host_cpus);
-    if (cpus != host_cpus) {
-      // handle limit set at mount point
-      log_trace(os, container)("Adjusted controller path for cpu to: %s", cpu->subsystem_path());
-      os::free(orig);
-      return;
-    }
-    log_trace(os, container)("No lower limit found in hierarchy %s, adjusting to original path %s",
-                              cpu->mount_point(), orig);
-    cpu->set_subsystem_path(orig);
-  } else {
-    log_trace(os, container)("Lowest limit for cpu at leaf: %s",
-                              cpu->subsystem_path());
-  }
-  os::free(orig);
-  return;
-=======
     if (cpus != host_cpus && cpus < lowest_limit) {
       lowest_limit = cpus;
       os::free(limit_cg_path); // handles nullptr
@@ -227,5 +156,4 @@
   os::free(cg_path);
   os::free(orig);
   os::free(limit_cg_path);
->>>>>>> e3ee70ec
 }