/*
 * Copyright (c) 2024, Red Hat, Inc.
 * DO NOT ALTER OR REMOVE COPYRIGHT NOTICES OR THIS FILE HEADER.
 *
 * This code is free software; you can redistribute it and/or modify it
 * under the terms of the GNU General Public License version 2 only, as
 * published by the Free Software Foundation.
 *
 * This code is distributed in the hope that it will be useful, but WITHOUT
 * ANY WARRANTY; without even the implied warranty of MERCHANTABILITY or
 * FITNESS FOR A PARTICULAR PURPOSE.  See the GNU General Public License
 * version 2 for more details (a copy is included in the LICENSE file that
 * accompanied this code).
 *
 * You should have received a copy of the GNU General Public License version
 * 2 along with this work; if not, write to the Free Software Foundation,
 * Inc., 51 Franklin St, Fifth Floor, Boston, MA 02110-1301 USA.
 *
 * Please contact Oracle, 500 Oracle Parkway, Redwood Shores, CA 94065 USA
 * or visit www.oracle.com if you need additional information or have any
 * questions.
 *
 */

#ifndef CGROUP_UTIL_LINUX_HPP
#define CGROUP_UTIL_LINUX_HPP

#include "utilities/globalDefinitions.hpp"
#include "cgroupSubsystem_linux.hpp"

class CgroupUtil: AllStatic {

  public:
    static int processor_count(CgroupCpuController* cpu, int host_cpus);
<<<<<<< HEAD
    // Iterate over the memory controller hierarchy adjusting the path to the
    // smallest observable limit (if any)
    static CgroupMemoryController* adjust_controller(CgroupMemoryController* m);
    // Iterate over the cpu controller hierarchy adjusting the path to the
    // smallest observable limit (if any)
    static CgroupCpuController* adjust_controller(CgroupCpuController* c);
=======
    // Given a memory controller, adjust its path to a point in the hierarchy
    // that represents the closest memory limit.
    static void adjust_controller(CgroupMemoryController* m);
    // Given a cpu controller, adjust its path to a point in the hierarchy
    // that represents the closest cpu limit.
    static void adjust_controller(CgroupCpuController* c);
>>>>>>> 8665d29e
};

#endif // CGROUP_UTIL_LINUX_HPP<|MERGE_RESOLUTION|>--- conflicted
+++ resolved
@@ -32,21 +32,12 @@
 
   public:
     static int processor_count(CgroupCpuController* cpu, int host_cpus);
-<<<<<<< HEAD
-    // Iterate over the memory controller hierarchy adjusting the path to the
-    // smallest observable limit (if any)
-    static CgroupMemoryController* adjust_controller(CgroupMemoryController* m);
-    // Iterate over the cpu controller hierarchy adjusting the path to the
-    // smallest observable limit (if any)
-    static CgroupCpuController* adjust_controller(CgroupCpuController* c);
-=======
     // Given a memory controller, adjust its path to a point in the hierarchy
     // that represents the closest memory limit.
     static void adjust_controller(CgroupMemoryController* m);
     // Given a cpu controller, adjust its path to a point in the hierarchy
     // that represents the closest cpu limit.
     static void adjust_controller(CgroupCpuController* c);
->>>>>>> 8665d29e
 };
 
 #endif // CGROUP_UTIL_LINUX_HPP