--- conflicted
+++ resolved
@@ -86,11 +86,7 @@
  */
 int CgroupV2CpuController::cpu_quota() {
   jlong quota_val;
-<<<<<<< HEAD
-  bool is_ok = static_cast<CgroupV2Controller*>(this)->read_numerical_tuple_value("/cpu.max", FIRST, &quota_val);
-=======
-  bool is_ok = _unified->read_numerical_tuple_value("/cpu.max", TupleValue::FIRST, &quota_val);
->>>>>>> c41d3183
+  bool is_ok = static_cast<CgroupV2Controller*>(this)->read_numerical_tuple_value("/cpu.max", TupleValue::FIRST, &quota_val);
   if (!is_ok) {
     return OSCONTAINER_ERROR;
   }
@@ -99,38 +95,21 @@
   return limit;
 }
 
-<<<<<<< HEAD
-char * CgroupV2Subsystem::cpu_cpuset_cpus() {
-  char* cpus = nullptr;
-  CONTAINER_READ_STRING_CHECKED(static_cast<CgroupV2Controller*>(_unified), "/cpuset.cpus", "cpuset.cpus", cpus);
-  return cpus;
-}
-
-char * CgroupV2Subsystem::cpu_cpuset_memory_nodes() {
-  char* mems;
-  CONTAINER_READ_STRING_CHECKED(static_cast<CgroupV2Controller*>(_unified), "/cpuset.mems", "cpuset.mems", mems);
-  return mems;
-=======
 char* CgroupV2Subsystem::cpu_cpuset_cpus() {
   char cpus[1024];
-  CONTAINER_READ_STRING_CHECKED(_unified, "/cpuset.cpus", "cpuset.cpus", cpus);
+  CONTAINER_READ_STRING_CHECKED(static_cast<CgroupV2Controller*>(_unified), "/cpuset.cpus", "cpuset.cpus", cpus);
   return os::strdup(cpus);
 }
 
 char* CgroupV2Subsystem::cpu_cpuset_memory_nodes() {
   char mems[1024];
-  CONTAINER_READ_STRING_CHECKED(_unified, "/cpuset.mems", "cpuset.mems", mems);
+  CONTAINER_READ_STRING_CHECKED(static_cast<CgroupV2Controller*>(_unified), "/cpuset.mems", "cpuset.mems", mems);
   return os::strdup(mems);
->>>>>>> c41d3183
 }
 
 int CgroupV2CpuController::cpu_period() {
   jlong period_val;
-<<<<<<< HEAD
-  bool is_ok = static_cast<CgroupV2Controller*>(this)->read_numerical_tuple_value("/cpu.max", SECOND, &period_val);
-=======
-  bool is_ok = _unified->read_numerical_tuple_value("/cpu.max", TupleValue::SECOND, &period_val);
->>>>>>> c41d3183
+  bool is_ok = static_cast<CgroupV2Controller*>(this)->read_numerical_tuple_value("/cpu.max", TupleValue::SECOND, &period_val);
   if (!is_ok) {
     log_trace(os, container)("CPU Period failed: %d", OSCONTAINER_ERROR);
     return OSCONTAINER_ERROR;
@@ -155,23 +134,10 @@
   return (jlong)memusage;
 }
 
-<<<<<<< HEAD
-static
-char* mem_soft_limit_val(CgroupController* ctrl) {
-  char* mem_soft_limit_str = nullptr;
-  CONTAINER_READ_STRING_CHECKED(ctrl, "/memory.low", "Memory Soft Limit", mem_soft_limit_str);
-  return mem_soft_limit_str;
-}
-
 jlong CgroupV2MemoryController::memory_soft_limit_in_bytes(julong phys_mem) {
-  char* mem_soft_limit_str = mem_soft_limit_val(static_cast<CgroupV2Controller*>(this));
-  return CgroupUtil::limit_from_str(mem_soft_limit_str);
-=======
-jlong CgroupV2Subsystem::memory_soft_limit_in_bytes() {
   jlong mem_soft_limit;
-  CONTAINER_READ_NUMBER_CHECKED_MAX(_unified, "/memory.low", "Memory Soft Limit", mem_soft_limit);
+  CONTAINER_READ_NUMBER_CHECKED_MAX(static_cast<CgroupV2Controller*>(this), "/memory.low", "Memory Soft Limit", mem_soft_limit);
   return mem_soft_limit;
->>>>>>> c41d3183
 }
 
 jlong CgroupV2MemoryController::memory_max_usage_in_bytes() {
@@ -200,41 +166,21 @@
   return (jlong)cache;
 }
 
-<<<<<<< HEAD
-static
-char* mem_swp_limit_val(CgroupController* ctrl) {
-  char* mem_swp_limit_str;
-  CONTAINER_READ_STRING_CHECKED(ctrl, "/memory.swap.max", "Swap Limit", mem_swp_limit_str);
-  return mem_swp_limit_str;
-}
-
-=======
->>>>>>> c41d3183
 // Note that for cgroups v2 the actual limits set for swap and
 // memory live in two different files, memory.swap.max and memory.max
 // respectively. In order to properly report a cgroup v1 like
 // compound value we need to sum the two values. Setting a swap limit
 // without also setting a memory limit is not allowed.
-<<<<<<< HEAD
 jlong CgroupV2MemoryController::memory_and_swap_limit_in_bytes(julong phys_mem, julong host_swap) {
-  char* mem_swp_limit_str = mem_swp_limit_val(static_cast<CgroupV2Controller*>(this));
-  if (mem_swp_limit_str == nullptr) {
-=======
-jlong CgroupV2Subsystem::memory_and_swap_limit_in_bytes() {
   jlong swap_limit;
-  bool is_ok = _memory->controller()->read_number_handle_max("/memory.swap.max", &swap_limit);
-  if (!is_ok) {
->>>>>>> c41d3183
+  bool is_ok = static_cast<CgroupV2Controller*>(this)->read_number_handle_max("/memory.swap.max", &swap_limit);
+  if (!is_ok) {
     // Some container tests rely on this trace logging to happen.
     log_trace(os, container)("Swap Limit failed: %d", OSCONTAINER_ERROR);
     // swap disabled at kernel level, treat it as no swap
     return read_memory_limit_in_bytes(phys_mem);
   }
-<<<<<<< HEAD
-  jlong swap_limit = CgroupUtil::limit_from_str(mem_swp_limit_str);
-=======
   log_trace(os, container)("Swap Limit is: " JLONG_FORMAT, swap_limit);
->>>>>>> c41d3183
   if (swap_limit >= 0) {
     jlong memory_limit = read_memory_limit_in_bytes(phys_mem);
     assert(memory_limit >= 0, "swap limit without memory limit?");
@@ -244,53 +190,28 @@
   return swap_limit;
 }
 
-<<<<<<< HEAD
 // memory.swap.current : total amount of swap currently used by the cgroup and its descendants
 static
-char* mem_swp_current_val(CgroupV2Controller* ctrl) {
-  char* mem_swp_current_str;
-  CONTAINER_READ_STRING_CHECKED(ctrl, "/memory.swap.current", "Swap currently used", mem_swp_current_str);
-  return mem_swp_current_str;
-}
-
+jlong mem_swp_current_val(CgroupV2Controller* ctrl) {
+  julong swap_current;
+  CONTAINER_READ_NUMBER_CHECKED(ctrl, "/memory.swap.current", "Swap currently used", swap_current);
+  return (jlong)swap_current;
+}
 
 jlong CgroupV2MemoryController::memory_and_swap_usage_in_bytes(julong host_mem, julong host_swap) {
   jlong memory_usage = memory_usage_in_bytes();
   if (memory_usage >= 0) {
-      char* mem_swp_current_str = mem_swp_current_val(static_cast<CgroupV2Controller*>(this));
-      jlong swap_current = CgroupUtil::limit_from_str(mem_swp_current_str);
+      jlong swap_current = mem_swp_current_val(static_cast<CgroupV2Controller*>(this));
       return memory_usage + (swap_current >= 0 ? swap_current : 0);
   }
   return memory_usage; // not supported or unlimited case
 }
 
 static
-char* mem_limit_val(CgroupV2Controller* ctrl) {
-  char* mem_limit_str;
-  CONTAINER_READ_STRING_CHECKED(ctrl, "/memory.max", "Raw value for memory limit", mem_limit_str);
-  return mem_limit_str;
-=======
-jlong CgroupV2Subsystem::memory_and_swap_usage_in_bytes() {
-    jlong memory_usage = memory_usage_in_bytes();
-    if (memory_usage >= 0) {
-        jlong swap_current = mem_swp_current_val();
-        return memory_usage + (swap_current >= 0 ? swap_current : 0);
-    }
-    return memory_usage; // not supported or unlimited case
-}
-
-jlong CgroupV2Subsystem::mem_swp_limit_val() {
-  jlong swap_limit;
-  CONTAINER_READ_NUMBER_CHECKED_MAX(_unified, "/memory.swap.max", "Swap Limit", swap_limit);
-  return swap_limit;
-}
-
-// memory.swap.current : total amount of swap currently used by the cgroup and its descendants
-jlong CgroupV2Subsystem::mem_swp_current_val() {
-  julong swap_current;
-  CONTAINER_READ_NUMBER_CHECKED(_unified, "/memory.swap.current", "Swap currently used", swap_current);
-  return (jlong)swap_current;
->>>>>>> c41d3183
+jlong mem_limit_val(CgroupV2Controller* ctrl) {
+  jlong memory_limit;
+  CONTAINER_READ_NUMBER_CHECKED_MAX(ctrl, "/memory.max", "Memory Limit", memory_limit);
+  return memory_limit;
 }
 
 /* read_memory_limit_in_bytes
@@ -301,10 +222,8 @@
  *    memory limit in bytes or
  *    -1 for unlimited, OSCONTAINER_ERROR for an error
  */
-<<<<<<< HEAD
 jlong CgroupV2MemoryController::read_memory_limit_in_bytes(julong phys_mem) {
-  char * mem_limit_str = mem_limit_val(static_cast<CgroupV2Controller*>(this));
-  jlong limit = CgroupUtil::limit_from_str(mem_limit_str);
+  jlong limit = mem_limit_val(static_cast<CgroupV2Controller*>(this));
   if (log_is_enabled(Trace, os, container)) {
     if (limit == -1) {
       log_trace(os, container)("Memory Limit is: Unlimited");
@@ -331,24 +250,16 @@
   return limit;
 }
 
+static
+jlong mem_swp_limit_val(CgroupV2Controller* ctrl) {
+  jlong swap_limit;
+  CONTAINER_READ_NUMBER_CHECKED_MAX(ctrl, "/memory.swap.max", "Swap Limit", swap_limit);
+  return swap_limit;
+}
 
 void CgroupV2Subsystem::print_version_specific_info(outputStream* st) {
-  char* mem_swp_current_str = mem_swp_current_val(static_cast<CgroupV2Controller*>(_unified));
-  jlong swap_current = CgroupUtil::limit_from_str(mem_swp_current_str);
-
-  char* mem_swp_limit_str = mem_swp_limit_val(static_cast<CgroupV2Controller*>(_unified));
-  jlong swap_limit = CgroupUtil::limit_from_str(mem_swp_limit_str);
-=======
-jlong CgroupV2Subsystem::read_memory_limit_in_bytes() {
-  jlong memory_limit;
-  CONTAINER_READ_NUMBER_CHECKED_MAX(_unified, "/memory.max", "Memory Limit", memory_limit);
-  return memory_limit;
-}
-
-void CgroupV2Subsystem::print_version_specific_info(outputStream* st) {
-  jlong swap_current = mem_swp_current_val();
-  jlong swap_limit = mem_swp_limit_val();
->>>>>>> c41d3183
+  jlong swap_current = mem_swp_current_val(static_cast<CgroupV2Controller*>(_unified));
+  jlong swap_limit = mem_swp_limit_val(static_cast<CgroupV2Controller*>(_unified));
 
   OSContainer::print_container_helper(st, swap_current, "memory_swap_current_in_bytes");
   OSContainer::print_container_helper(st, swap_limit, "memory_swap_max_limit_in_bytes");
@@ -363,16 +274,6 @@
   return os::strdup(ss.base());
 }
 
-<<<<<<< HEAD
-static
-char* pids_max_val(CgroupController* ctrl) {
-  char* pidsmax;
-  CONTAINER_READ_STRING_CHECKED(ctrl, "/pids.max", "Maximum number of tasks", pidsmax);
-  return pidsmax;
-}
-
-=======
->>>>>>> c41d3183
 /* pids_max
  *
  * Return the maximum number of tasks available to the process
@@ -383,14 +284,9 @@
  *    OSCONTAINER_ERROR for not supported
  */
 jlong CgroupV2Subsystem::pids_max() {
-<<<<<<< HEAD
-  char * pidsmax_str = pids_max_val(static_cast<CgroupV2Controller*>(_unified));
-  return CgroupUtil::limit_from_str(pidsmax_str);
-=======
   jlong pids_max;
   CONTAINER_READ_NUMBER_CHECKED_MAX(_unified, "/pids.max", "Maximum number of tasks", pids_max);
   return pids_max;
->>>>>>> c41d3183
 }
 
 /* pids_current
