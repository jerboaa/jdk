/*
 * Copyright (c) 2020, 2022, Red Hat Inc.
 * DO NOT ALTER OR REMOVE COPYRIGHT NOTICES OR THIS FILE HEADER.
 *
 * This code is free software; you can redistribute it and/or modify it
 * under the terms of the GNU General Public License version 2 only, as
 * published by the Free Software Foundation.
 *
 * This code is distributed in the hope that it will be useful, but WITHOUT
 * ANY WARRANTY; without even the implied warranty of MERCHANTABILITY or
 * FITNESS FOR A PARTICULAR PURPOSE.  See the GNU General Public License
 * version 2 for more details (a copy is included in the LICENSE file that
 * accompanied this code).
 *
 * You should have received a copy of the GNU General Public License version
 * 2 along with this work; if not, write to the Free Software Foundation,
 * Inc., 51 Franklin St, Fifth Floor, Boston, MA 02110-1301 USA.
 *
 * Please contact Oracle, 500 Oracle Parkway, Redwood Shores, CA 94065 USA
 * or visit www.oracle.com if you need additional information or have any
 * questions.
 *
 */

#include "cgroupV2Subsystem_linux.hpp"
#include "cgroupUtil_linux.hpp"

// Constructor
CgroupV2Controller::CgroupV2Controller(char* mount_path,
                                       char *cgroup_path,
                                       bool ro) :  _read_only(ro),
                                                   _path(construct_path(mount_path, cgroup_path)) {
  _cgroup_path = os::strdup(cgroup_path);
  _mount_point = os::strdup(mount_path);
}
// Shallow copy constructor
CgroupV2Controller::CgroupV2Controller(const CgroupV2Controller& o) :
                                            _read_only(o._read_only),
                                            _path(o._path) {
  _cgroup_path = o._cgroup_path;
  _mount_point = o._mount_point;
}

/* cpu_shares
 *
 * Return the amount of cpu shares available to the process
 *
 * return:
 *    Share number (typically a number relative to 1024)
 *                 (2048 typically expresses 2 CPUs worth of processing)
 *    -1 for no share setup
 *    OSCONTAINER_ERROR for not supported
 */
int CgroupV2CpuController::cpu_shares() {
  julong shares;
  CONTAINER_READ_NUMBER_CHECKED(reader(), "/cpu.weight", "Raw value for CPU Shares", shares);
  int shares_int = (int)shares;
  // Convert default value of 100 to no shares setup
  if (shares_int == 100) {
    log_debug(os, container)("CPU Shares is: %d", -1);
    return -1;
  }

  // CPU shares (OCI) value needs to get translated into
  // a proper Cgroups v2 value. See:
  // https://github.com/containers/crun/blob/master/crun.1.md#cpu-controller
  //
  // Use the inverse of (x == OCI value, y == cgroupsv2 value):
  // ((262142 * y - 1)/9999) + 2 = x
  //
  int x = 262142 * shares_int - 1;
  double frac = x/9999.0;
  x = ((int)frac) + 2;
  log_trace(os, container)("Scaled CPU shares value is: %d", x);
  // Since the scaled value is not precise, return the closest
  // multiple of PER_CPU_SHARES for a more conservative mapping
  if ( x <= PER_CPU_SHARES ) {
     // will always map to 1 CPU
     log_debug(os, container)("CPU Shares is: %d", x);
     return x;
  }
  int f = x/PER_CPU_SHARES;
  int lower_multiple = f * PER_CPU_SHARES;
  int upper_multiple = (f + 1) * PER_CPU_SHARES;
  int distance_lower = MAX2(lower_multiple, x) - MIN2(lower_multiple, x);
  int distance_upper = MAX2(upper_multiple, x) - MIN2(upper_multiple, x);
  x = distance_lower <= distance_upper ? lower_multiple : upper_multiple;
  log_trace(os, container)("Closest multiple of %d of the CPU Shares value is: %d", PER_CPU_SHARES, x);
  log_debug(os, container)("CPU Shares is: %d", x);
  return x;
}

/* cpu_quota
 *
 * Return the number of microseconds per period
 * process is guaranteed to run.
 *
 * return:
 *    quota time in microseconds
 *    -1 for no quota
 *    OSCONTAINER_ERROR for not supported
 */
int CgroupV2CpuController::cpu_quota() {
  jlong quota_val;
  bool is_ok = reader()->read_numerical_tuple_value("/cpu.max", true /* use_first */, &quota_val);
  if (!is_ok) {
    return OSCONTAINER_ERROR;
  }
  int limit = (int)quota_val;
  log_trace(os, container)("CPU Quota is: %d", limit);
  return limit;
}

// Constructor
CgroupV2Subsystem::CgroupV2Subsystem(CgroupV2MemoryController * memory,
                                     CgroupV2CpuController* cpu,
                                     CgroupV2Controller unified) :
                                     _unified(unified) {
  CgroupUtil::adjust_controller(memory);
  CgroupUtil::adjust_controller(cpu);
  _memory = new CachingCgroupController<CgroupMemoryController>(memory);
  _cpu = new CachingCgroupController<CgroupCpuController>(cpu);
}

bool CgroupV2Subsystem::is_containerized() {
  return _unified.is_read_only() &&
         _memory->controller()->is_read_only() &&
         _cpu->controller()->is_read_only();
}

char* CgroupV2Subsystem::cpu_cpuset_cpus() {
  char cpus[1024];
  CONTAINER_READ_STRING_CHECKED(unified(), "/cpuset.cpus", "cpuset.cpus", cpus, 1024);
  return os::strdup(cpus);
}

char* CgroupV2Subsystem::cpu_cpuset_memory_nodes() {
  char mems[1024];
  CONTAINER_READ_STRING_CHECKED(unified(), "/cpuset.mems", "cpuset.mems", mems, 1024);
  return os::strdup(mems);
}

int CgroupV2CpuController::cpu_period() {
  jlong period_val;
  bool is_ok = reader()->read_numerical_tuple_value("/cpu.max", false /* use_first */, &period_val);
  if (!is_ok) {
    log_trace(os, container)("CPU Period failed: %d", OSCONTAINER_ERROR);
    return OSCONTAINER_ERROR;
  }
  int period = (int)period_val;
  log_trace(os, container)("CPU Period is: %d", period);
  return period;
}

/* memory_usage_in_bytes
 *
 * Return the amount of used memory used by this cgroup and descendents
 *
 * return:
 *    memory usage in bytes or
 *    -1 for unlimited
 *    OSCONTAINER_ERROR for not supported
 */
jlong CgroupV2MemoryController::memory_usage_in_bytes() {
  julong memusage;
  CONTAINER_READ_NUMBER_CHECKED(reader(), "/memory.current", "Memory Usage", memusage);
  return (jlong)memusage;
}

jlong CgroupV2MemoryController::memory_soft_limit_in_bytes(julong phys_mem) {
  jlong mem_soft_limit;
  CONTAINER_READ_NUMBER_CHECKED_MAX(reader(), "/memory.low", "Memory Soft Limit", mem_soft_limit);
  return mem_soft_limit;
}

jlong CgroupV2MemoryController::memory_max_usage_in_bytes() {
  // Log this string at trace level so as to make tests happy.
  log_trace(os, container)("Maximum Memory Usage is not supported.");
  return OSCONTAINER_ERROR; // not supported
}

jlong CgroupV2MemoryController::rss_usage_in_bytes() {
  julong rss;
  bool is_ok = reader()->read_numerical_key_value("/memory.stat", "anon", &rss);
  if (!is_ok) {
    return OSCONTAINER_ERROR;
  }
  log_trace(os, container)("RSS usage is: " JULONG_FORMAT, rss);
  return (jlong)rss;
}

jlong CgroupV2MemoryController::cache_usage_in_bytes() {
  julong cache;
  bool is_ok = reader()->read_numerical_key_value("/memory.stat", "file", &cache);
  if (!is_ok) {
    return OSCONTAINER_ERROR;
  }
  log_trace(os, container)("Cache usage is: " JULONG_FORMAT, cache);
  return (jlong)cache;
}

// Note that for cgroups v2 the actual limits set for swap and
// memory live in two different files, memory.swap.max and memory.max
// respectively. In order to properly report a cgroup v1 like
// compound value we need to sum the two values. Setting a swap limit
// without also setting a memory limit is not allowed.
jlong CgroupV2MemoryController::memory_and_swap_limit_in_bytes(julong phys_mem,
                                                               julong host_swap /* unused in cg v2 */) {
  jlong swap_limit;
  bool is_ok = reader()->read_number_handle_max("/memory.swap.max", &swap_limit);
  if (!is_ok) {
    // Some container tests rely on this trace logging to happen.
    log_trace(os, container)("Swap Limit failed: %d", OSCONTAINER_ERROR);
    // swap disabled at kernel level, treat it as no swap
    return read_memory_limit_in_bytes(phys_mem);
  }
  log_trace(os, container)("Swap Limit is: " JLONG_FORMAT, swap_limit);
  if (swap_limit >= 0) {
    jlong memory_limit = read_memory_limit_in_bytes(phys_mem);
    assert(memory_limit >= 0, "swap limit without memory limit?");
    return memory_limit + swap_limit;
  }
  log_trace(os, container)("Memory and Swap Limit is: " JLONG_FORMAT, swap_limit);
  return swap_limit;
}

// memory.swap.current : total amount of swap currently used by the cgroup and its descendants
static
jlong memory_swap_current_value(CgroupV2Controller* ctrl) {
  julong swap_current;
  CONTAINER_READ_NUMBER_CHECKED(ctrl, "/memory.swap.current", "Swap currently used", swap_current);
  return (jlong)swap_current;
}

jlong CgroupV2MemoryController::memory_and_swap_usage_in_bytes(julong host_mem, julong host_swap) {
  jlong memory_usage = memory_usage_in_bytes();
  if (memory_usage >= 0) {
      jlong swap_current = memory_swap_current_value(reader());
      return memory_usage + (swap_current >= 0 ? swap_current : 0);
  }
  return memory_usage; // not supported or unlimited case
}

static
jlong memory_limit_value(CgroupV2Controller* ctrl) {
  jlong memory_limit;
  CONTAINER_READ_NUMBER_CHECKED_MAX(ctrl, "/memory.max", "Memory Limit", memory_limit);
  return memory_limit;
}

/* read_memory_limit_in_bytes
 *
 * Return the limit of available memory for this process.
 *
 * return:
 *    memory limit in bytes or
 *    -1 for unlimited, OSCONTAINER_ERROR for an error
 */
jlong CgroupV2MemoryController::read_memory_limit_in_bytes(julong phys_mem) {
  jlong limit = memory_limit_value(reader());
  if (log_is_enabled(Trace, os, container)) {
    if (limit == -1) {
      log_trace(os, container)("Memory Limit is: Unlimited");
    } else {
      log_trace(os, container)("Memory Limit is: " JLONG_FORMAT, limit);
    }
  }
  if (log_is_enabled(Debug, os, container)) {
    julong read_limit = (julong)limit; // avoid signed/unsigned compare
    if (limit < 0 || read_limit >= phys_mem) {
      const char* reason;
      if (limit == -1) {
        reason = "unlimited";
      } else if (limit == OSCONTAINER_ERROR) {
        reason = "failed";
      } else {
        assert(read_limit >= phys_mem, "Expected mem limit to exceed host memory");
        reason = "ignored";
      }
      log_debug(os, container)("container memory limit %s: " JLONG_FORMAT ", using host value " JLONG_FORMAT,
                               reason, limit, phys_mem);
    }
  }
  return limit;
}

static
jlong memory_swap_limit_value(CgroupV2Controller* ctrl) {
  jlong swap_limit;
  CONTAINER_READ_NUMBER_CHECKED_MAX(ctrl, "/memory.swap.max", "Swap Limit", swap_limit);
  return swap_limit;
}

<<<<<<< HEAD
void CgroupV2Controller::set_subsystem_path(char* cgroup_path) {
=======
void CgroupV2Controller::set_subsystem_path(const char* cgroup_path) {
>>>>>>> 8665d29e
  if (_path != nullptr) {
    os::free(_path);
  }
  _path = construct_path(_mount_point, cgroup_path);
}

// For cgv2 we only need hierarchy walk if the cgroup path isn't '/' (root)
bool CgroupV2Controller::needs_hierarchy_adjustment() {
  return strcmp(_cgroup_path, "/") != 0;
}

void CgroupV2MemoryController::print_version_specific_info(outputStream* st, julong phys_mem) {
  jlong swap_current = memory_swap_current_value(reader());
  jlong swap_limit = memory_swap_limit_value(reader());

  OSContainer::print_container_helper(st, swap_current, "memory_swap_current_in_bytes");
  OSContainer::print_container_helper(st, swap_limit, "memory_swap_max_limit_in_bytes");
}

char* CgroupV2Controller::construct_path(char* mount_path, const char* cgroup_path) {
  stringStream ss;
  ss.print_raw(mount_path);
  if (strcmp(cgroup_path, "/") != 0) {
    ss.print_raw(cgroup_path);
  }
  return os::strdup(ss.base());
}

/* pids_max
 *
 * Return the maximum number of tasks available to the process
 *
 * return:
 *    maximum number of tasks
 *    -1 for unlimited
 *    OSCONTAINER_ERROR for not supported
 */
jlong CgroupV2Subsystem::pids_max() {
  jlong pids_max;
  CONTAINER_READ_NUMBER_CHECKED_MAX(unified(), "/pids.max", "Maximum number of tasks", pids_max);
  return pids_max;
}

/* pids_current
 *
 * The number of tasks currently in the cgroup (and its descendants) of the process
 *
 * return:
 *    current number of tasks
 *    OSCONTAINER_ERROR for not supported
 */
jlong CgroupV2Subsystem::pids_current() {
  julong pids_current;
  CONTAINER_READ_NUMBER_CHECKED(unified(), "/pids.current", "Current number of tasks", pids_current);
  return pids_current;
}<|MERGE_RESOLUTION|>--- conflicted
+++ resolved
@@ -291,11 +291,7 @@
   return swap_limit;
 }
 
-<<<<<<< HEAD
-void CgroupV2Controller::set_subsystem_path(char* cgroup_path) {
-=======
 void CgroupV2Controller::set_subsystem_path(const char* cgroup_path) {
->>>>>>> 8665d29e
   if (_path != nullptr) {
     os::free(_path);
   }
