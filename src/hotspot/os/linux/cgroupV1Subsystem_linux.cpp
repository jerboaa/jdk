/*
 * Copyright (c) 2019, 2024, Oracle and/or its affiliates. All rights reserved.
 * DO NOT ALTER OR REMOVE COPYRIGHT NOTICES OR THIS FILE HEADER.
 *
 * This code is free software; you can redistribute it and/or modify it
 * under the terms of the GNU General Public License version 2 only, as
 * published by the Free Software Foundation.
 *
 * This code is distributed in the hope that it will be useful, but WITHOUT
 * ANY WARRANTY; without even the implied warranty of MERCHANTABILITY or
 * FITNESS FOR A PARTICULAR PURPOSE.  See the GNU General Public License
 * version 2 for more details (a copy is included in the LICENSE file that
 * accompanied this code).
 *
 * You should have received a copy of the GNU General Public License version
 * 2 along with this work; if not, write to the Free Software Foundation,
 * Inc., 51 Franklin St, Fifth Floor, Boston, MA 02110-1301 USA.
 *
 * Please contact Oracle, 500 Oracle Parkway, Redwood Shores, CA 94065 USA
 * or visit www.oracle.com if you need additional information or have any
 * questions.
 *
 */

#include <string.h>
#include <math.h>
#include <errno.h>
#include "cgroupV1Subsystem_linux.hpp"
#include "cgroupUtil_linux.hpp"
#include "logging/log.hpp"
#include "memory/allocation.hpp"
#include "runtime/globals.hpp"
#include "runtime/os.hpp"
#include "utilities/globalDefinitions.hpp"
#include "os_linux.hpp"

/*
 * Set directory to subsystem specific files based
 * on the contents of the mountinfo and cgroup files.
 */
void CgroupV1Controller::set_subsystem_path(char *cgroup_path) {
  if (_cgroup_path != nullptr) {
    os::free(_cgroup_path);
  }
  if (_path != nullptr) {
    os::free(_path);
  }
  _cgroup_path = os::strdup(cgroup_path);
  stringStream ss;
  if (_root != nullptr && cgroup_path != nullptr) {
    if (strcmp(_root, "/") == 0) {
      ss.print_raw(_mount_point);
      if (strcmp(cgroup_path,"/") != 0) {
        ss.print_raw(cgroup_path);
      }
      _path = os::strdup(ss.base());
    } else {
      if (strcmp(_root, cgroup_path) == 0) {
        ss.print_raw(_mount_point);
        _path = os::strdup(ss.base());
      } else {
        char *p = strstr(cgroup_path, _root);
        if (p != nullptr && p == _root) {
          if (strlen(cgroup_path) > strlen(_root)) {
            ss.print_raw(_mount_point);
            const char* cg_path_sub = cgroup_path + strlen(_root);
            ss.print_raw(cg_path_sub);
            _path = os::strdup(ss.base());
          }
        }
      }
    }
  }
}

<<<<<<< HEAD
bool CgroupV1MemoryController::needs_hierarchy_adjustment() {
  return CgroupV1Controller::needs_hierarchy_adjustment();
}

bool CgroupV1CpuController::needs_hierarchy_adjustment() {
  return CgroupV1Controller::needs_hierarchy_adjustment();
}

CgroupV1MemoryController* CgroupV1MemoryController::adjust_controller(julong phys_mem) {
  log_trace(os, container)("Adjusting v1 controller path for memory: %s", subsystem_path());
  CgroupV1Controller* base_ctrl = static_cast<CgroupV1Controller*>(this);
  assert(base_ctrl->cgroup_path() != nullptr, "invariant");
  char* orig = os::strdup(base_ctrl->cgroup_path());
  char* cg_path = os::strdup(orig);
  char* last_slash;
  jlong limit = read_memory_limit_in_bytes(phys_mem);
  bool path_iterated = false;
  while (limit < 0 && (last_slash = strrchr(cg_path, '/')) != cg_path) {
    *last_slash = '\0'; // strip path
    // update to shortened path and try again
    base_ctrl->set_subsystem_path(cg_path);
    limit = read_memory_limit_in_bytes(phys_mem);
    path_iterated = true;
    if (limit > 0) {
      log_trace(os, container)("Adjusted v1 controller path for memory to: %s", subsystem_path());
      os::free(cg_path);
      os::free(orig);
      return this;
    }
=======
/* uses_mem_hierarchy
 *
 * Return whether or not hierarchical cgroup accounting is being
 * done.
 *
 * return:
 *    A number > 0 if true, or
 *    OSCONTAINER_ERROR for not supported
 */
jlong CgroupV1MemoryController::uses_mem_hierarchy() {
  julong use_hierarchy;
  CONTAINER_READ_NUMBER_CHECKED(reader(), "/memory.use_hierarchy", "Use Hierarchy", use_hierarchy);
  return (jlong)use_hierarchy;
}

void CgroupV1MemoryController::set_subsystem_path(char *cgroup_path) {
  reader()->set_subsystem_path(cgroup_path);
  jlong hierarchy = uses_mem_hierarchy();
  if (hierarchy > 0) {
    set_hierarchical(true);
>>>>>>> abf0adc6
  }
  // no lower limit found or limit at leaf
  os::free(cg_path);
  if (path_iterated) {
    base_ctrl->set_subsystem_path((char*)"/");
    limit = read_memory_limit_in_bytes(phys_mem);
    if (limit > 0) {
      // handle limit set at mount point
      log_trace(os, container)("Adjusted v1 controller path for memory to: %s", subsystem_path());
      os::free(orig);
      return this;
    }
    log_trace(os, container)("No lower limit found in hierarchy %s, adjusting to original path %s",
                              base_ctrl->mount_point(), orig);
    base_ctrl->set_subsystem_path(orig);
  } else {
    log_trace(os, container)("Lowest limit for memory at leaf: %s",
                              base_ctrl->subsystem_path());
  }
  os::free(orig);
  return this;
}

CgroupV1CpuController* CgroupV1CpuController::adjust_controller(int host_cpus) {
  log_trace(os, container)("Adjusting v1 controller path for cpu: %s", subsystem_path());
  CgroupV1Controller* base_ctrl = static_cast<CgroupV1Controller*>(this);
  assert(base_ctrl->cgroup_path() != nullptr, "invariant");
  assert(host_cpus > 0, "Negative host cpus?");
  char* orig = os::strdup(base_ctrl->cgroup_path());
  char* cg_path = os::strdup(orig);
  char* last_slash;
  int cpus = CgroupUtil::processor_count(this, host_cpus);
  bool path_iterated = false;
  while (cpus == host_cpus && (last_slash = strrchr(cg_path, '/')) != cg_path) {
    *last_slash = '\0'; // strip path
    // update to shortened path and try again
    base_ctrl->set_subsystem_path((char*)cg_path);
    cpus = CgroupUtil::processor_count(this, host_cpus);
    path_iterated = true;
    if (cpus != host_cpus) {
      log_trace(os, container)("Adjusted v1 controller path for cpu to: %s", subsystem_path());
      os::free(cg_path);
      os::free(orig);
      return this;
    }
  }
  // no lower limit found or limit at leaf
  os::free(cg_path);
  if (path_iterated) {
    base_ctrl->set_subsystem_path((char*)"/");
    cpus = CgroupUtil::processor_count(this, host_cpus);
    if (cpus != host_cpus) {
      // handle limit set at mount point
      log_trace(os, container)("Adjusted v1 controller path for cpu to: %s", subsystem_path());
      os::free(orig);
      return this;
    }
    log_trace(os, container)("No lower limit found in hierarchy %s, adjusting to original path %s",
                              base_ctrl->mount_point(), orig);
    base_ctrl->set_subsystem_path(orig);
  } else {
    log_trace(os, container)("Lowest limit for cpu at leaf: %s",
                              base_ctrl->subsystem_path());
  }
  os::free(orig);
  return this;
}

bool CgroupV1Controller::needs_hierarchy_adjustment() {
  assert(_cgroup_path != nullptr, "sanity");
  return strcmp(_root, _cgroup_path) != 0;
}

static inline
void verbose_log(julong read_mem_limit, julong host_mem) {
  if (log_is_enabled(Debug, os, container)) {
    jlong mem_limit = (jlong)read_mem_limit; // account for negative values
    if (mem_limit < 0 || read_mem_limit >= host_mem) {
      const char *reason;
      if (mem_limit == OSCONTAINER_ERROR) {
        reason = "failed";
      } else if (mem_limit == -1) {
        reason = "unlimited";
      } else {
        assert(read_mem_limit >= host_mem, "Expected read value exceeding host_mem");
        // Exceeding physical memory is treated as unlimited. This implementation
        // caps it at host_mem since Cg v1 has no value to represent 'max'.
        reason = "ignored";
      }
      log_debug(os, container)("container memory limit %s: " JLONG_FORMAT ", using host value " JLONG_FORMAT,
                               reason, mem_limit, host_mem);
    }
  }
}

jlong CgroupV1MemoryController::read_memory_limit_in_bytes(julong phys_mem) {
  julong memlimit;
  CONTAINER_READ_NUMBER_CHECKED(reader(), "/memory.limit_in_bytes", "Memory Limit", memlimit);
  if (memlimit >= phys_mem) {
<<<<<<< HEAD
    do_trace_log(memlimit, phys_mem);
=======
    log_trace(os, container)("Non-Hierarchical Memory Limit is: Unlimited");
    if (is_hierarchical()) {
      julong hier_memlimit;
      bool is_ok = reader()->read_numerical_key_value("/memory.stat", "hierarchical_memory_limit", &hier_memlimit);
      if (!is_ok) {
        return OSCONTAINER_ERROR;
      }
      log_trace(os, container)("Hierarchical Memory Limit is: " JULONG_FORMAT, hier_memlimit);
      if (hier_memlimit < phys_mem) {
        verbose_log(hier_memlimit, phys_mem);
        return (jlong)hier_memlimit;
      }
      log_trace(os, container)("Hierarchical Memory Limit is: Unlimited");
    }
    verbose_log(memlimit, phys_mem);
>>>>>>> abf0adc6
    return (jlong)-1;
  } else {
    verbose_log(memlimit, phys_mem);
    return (jlong)memlimit;
  }
}

/* read_mem_swap
 *
 * Determine the memory and swap limit metric. Returns a positive limit value strictly
 * lower than the physical memory and swap limit iff there is a limit. Otherwise a
 * negative value is returned indicating the determined status.
 *
 * returns:
 *    * A number > 0 if the limit is available and lower than a physical upper bound.
 *    * OSCONTAINER_ERROR if the limit cannot be retrieved (i.e. not supported) or
 *    * -1 if there isn't any limit in place (note: includes values which exceed a physical
 *      upper bound)
 */
jlong CgroupV1MemoryController::read_mem_swap(julong host_total_memsw) {
  julong memswlimit;
  CONTAINER_READ_NUMBER_CHECKED(reader(), "/memory.memsw.limit_in_bytes", "Memory and Swap Limit", memswlimit);
  if (memswlimit >= host_total_memsw) {
<<<<<<< HEAD
    log_trace(os, container)("Memory and Swap Limit is: Unlimited");
=======
    log_trace(os, container)("Non-Hierarchical Memory and Swap Limit is: Unlimited");
    if (is_hierarchical()) {
      const char* matchline = "hierarchical_memsw_limit";
      bool is_ok = reader()->read_numerical_key_value("/memory.stat",
                                                           matchline,
                                                           &hier_memswlimit);
      if (!is_ok) {
        return OSCONTAINER_ERROR;
      }
      log_trace(os, container)("Hierarchical Memory and Swap Limit is: " JULONG_FORMAT, hier_memswlimit);
      if (hier_memswlimit >= host_total_memsw) {
        log_trace(os, container)("Hierarchical Memory and Swap Limit is: Unlimited");
      } else {
        return (jlong)hier_memswlimit;
      }
    }
>>>>>>> abf0adc6
    return (jlong)-1;
  } else {
    return (jlong)memswlimit;
  }
}

jlong CgroupV1MemoryController::memory_and_swap_limit_in_bytes(julong host_mem, julong host_swap) {
  jlong memory_swap = read_mem_swap(host_mem + host_swap);
  if (memory_swap == -1) {
    return memory_swap;
  }
  // If there is a swap limit, but swappiness == 0, reset the limit
  // to the memory limit. Do the same for cases where swap isn't
  // supported.
  jlong swappiness = read_mem_swappiness();
  if (swappiness == 0 || memory_swap == OSCONTAINER_ERROR) {
    jlong memlimit = read_memory_limit_in_bytes(host_mem);
    if (memory_swap == OSCONTAINER_ERROR) {
      log_trace(os, container)("Memory and Swap Limit has been reset to " JLONG_FORMAT " because swap is not supported", memlimit);
    } else {
      log_trace(os, container)("Memory and Swap Limit has been reset to " JLONG_FORMAT " because swappiness is 0", memlimit);
    }
    return memlimit;
  }
  return memory_swap;
}

static inline
jlong memory_swap_usage_impl(CgroupController* ctrl) {
  julong memory_swap_usage;
  CONTAINER_READ_NUMBER_CHECKED(ctrl, "/memory.memsw.usage_in_bytes", "mem swap usage", memory_swap_usage);
  return (jlong)memory_swap_usage;
}

jlong CgroupV1MemoryController::memory_and_swap_usage_in_bytes(julong phys_mem, julong host_swap) {
  jlong memory_sw_limit = memory_and_swap_limit_in_bytes(phys_mem, host_swap);
  jlong memory_limit = read_memory_limit_in_bytes(phys_mem);
  if (memory_sw_limit > 0 && memory_limit > 0) {
    jlong delta_swap = memory_sw_limit - memory_limit;
    if (delta_swap > 0) {
      return memory_swap_usage_impl(reader());
    }
  }
  return memory_usage_in_bytes();
}

jlong CgroupV1MemoryController::read_mem_swappiness() {
  julong swappiness;
  CONTAINER_READ_NUMBER_CHECKED(reader(), "/memory.swappiness", "Swappiness", swappiness);
  return (jlong)swappiness;
}

jlong CgroupV1MemoryController::memory_soft_limit_in_bytes(julong phys_mem) {
  julong memsoftlimit;
  CONTAINER_READ_NUMBER_CHECKED(reader(), "/memory.soft_limit_in_bytes", "Memory Soft Limit", memsoftlimit);
  if (memsoftlimit >= phys_mem) {
    log_trace(os, container)("Memory Soft Limit is: Unlimited");
    return (jlong)-1;
  } else {
    return (jlong)memsoftlimit;
  }
}

/* memory_usage_in_bytes
 *
 * Return the amount of used memory for this process.
 *
 * return:
 *    memory usage in bytes or
 *    -1 for unlimited
 *    OSCONTAINER_ERROR for not supported
 */
jlong CgroupV1MemoryController::memory_usage_in_bytes() {
  julong memusage;
  CONTAINER_READ_NUMBER_CHECKED(reader(), "/memory.usage_in_bytes", "Memory Usage", memusage);
  return (jlong)memusage;
}

/* memory_max_usage_in_bytes
 *
 * Return the maximum amount of used memory for this process.
 *
 * return:
 *    max memory usage in bytes or
 *    OSCONTAINER_ERROR for not supported
 */
jlong CgroupV1MemoryController::memory_max_usage_in_bytes() {
  julong memmaxusage;
  CONTAINER_READ_NUMBER_CHECKED(reader(), "/memory.max_usage_in_bytes", "Maximum Memory Usage", memmaxusage);
  return (jlong)memmaxusage;
}

jlong CgroupV1MemoryController::rss_usage_in_bytes() {
  julong rss;
  bool is_ok = reader()->read_numerical_key_value("/memory.stat", "rss", &rss);
  if (!is_ok) {
    return OSCONTAINER_ERROR;
  }
  log_trace(os, container)("RSS usage is: " JULONG_FORMAT, rss);
  return (jlong)rss;
}

jlong CgroupV1MemoryController::cache_usage_in_bytes() {
  julong cache;
  bool is_ok = reader()->read_numerical_key_value("/memory.stat", "cache", &cache);
  if (!is_ok) {
    return OSCONTAINER_ERROR;
  }
  log_trace(os, container)("Cache usage is: " JULONG_FORMAT, cache);
  return cache;
}

jlong CgroupV1MemoryController::kernel_memory_usage_in_bytes() {
  julong kmem_usage;
  CONTAINER_READ_NUMBER_CHECKED(reader(), "/memory.kmem.usage_in_bytes", "Kernel Memory Usage", kmem_usage);
  return (jlong)kmem_usage;
}

jlong CgroupV1MemoryController::kernel_memory_limit_in_bytes(julong phys_mem) {
  julong kmem_limit;
  CONTAINER_READ_NUMBER_CHECKED(reader(), "/memory.kmem.limit_in_bytes", "Kernel Memory Limit", kmem_limit);
  if (kmem_limit >= phys_mem) {
    return (jlong)-1;
  }
  return (jlong)kmem_limit;
}

jlong CgroupV1MemoryController::kernel_memory_max_usage_in_bytes() {
  julong kmem_max_usage;
  CONTAINER_READ_NUMBER_CHECKED(reader(), "/memory.kmem.max_usage_in_bytes", "Maximum Kernel Memory Usage", kmem_max_usage);
  return (jlong)kmem_max_usage;
}

void CgroupV1MemoryController::print_version_specific_info(outputStream* st, julong phys_mem) {
  jlong kmem_usage = kernel_memory_usage_in_bytes();
  jlong kmem_limit = kernel_memory_limit_in_bytes(phys_mem);
  jlong kmem_max_usage = kernel_memory_max_usage_in_bytes();

  OSContainer::print_container_helper(st, kmem_usage, "kernel_memory_usage_in_bytes");
  OSContainer::print_container_helper(st, kmem_limit, "kernel_memory_max_usage_in_bytes");
  OSContainer::print_container_helper(st, kmem_max_usage, "kernel_memory_limit_in_bytes");
}

char* CgroupV1Subsystem::cpu_cpuset_cpus() {
  char cpus[1024];
  CONTAINER_READ_STRING_CHECKED(_cpuset, "/cpuset.cpus", "cpuset.cpus", cpus, 1024);
  return os::strdup(cpus);
}

char* CgroupV1Subsystem::cpu_cpuset_memory_nodes() {
  char mems[1024];
  CONTAINER_READ_STRING_CHECKED(_cpuset, "/cpuset.mems", "cpuset.mems", mems, 1024);
  return os::strdup(mems);
}

/* cpu_quota
 *
 * Return the number of microseconds per period
 * process is guaranteed to run.
 *
 * return:
 *    quota time in microseconds
 *    -1 for no quota
 *    OSCONTAINER_ERROR for not supported
 */
int CgroupV1CpuController::cpu_quota() {
  julong quota;
  bool is_ok = reader()->read_number("/cpu.cfs_quota_us", &quota);
  if (!is_ok) {
    log_trace(os, container)("CPU Quota failed: %d", OSCONTAINER_ERROR);
    return OSCONTAINER_ERROR;
  }
  // cast to int since the read value might be negative
  // and we want to avoid logging -1 as a large unsigned value.
  int quota_int = (int)quota;
  log_trace(os, container)("CPU Quota is: %d", quota_int);
  return quota_int;
}

int CgroupV1CpuController::cpu_period() {
  julong period;
  CONTAINER_READ_NUMBER_CHECKED(reader(), "/cpu.cfs_period_us", "CPU Period", period);
  return (int)period;
}

/* cpu_shares
 *
 * Return the amount of cpu shares available to the process
 *
 * return:
 *    Share number (typically a number relative to 1024)
 *                 (2048 typically expresses 2 CPUs worth of processing)
 *    -1 for no share setup
 *    OSCONTAINER_ERROR for not supported
 */
int CgroupV1CpuController::cpu_shares() {
  julong shares;
  CONTAINER_READ_NUMBER_CHECKED(reader(), "/cpu.shares", "CPU Shares", shares);
  int shares_int = (int)shares;
  // Convert 1024 to no shares setup
  if (shares_int == 1024) return -1;

  return shares_int;
}

/* pids_max
 *
 * Return the maximum number of tasks available to the process
 *
 * return:
 *    maximum number of tasks
 *    -1 for unlimited
 *    OSCONTAINER_ERROR for not supported
 */
jlong CgroupV1Subsystem::pids_max() {
  if (_pids == nullptr) return OSCONTAINER_ERROR;
  jlong pids_max;
  CONTAINER_READ_NUMBER_CHECKED_MAX(_pids, "/pids.max", "Maximum number of tasks", pids_max);
  return pids_max;
}

/* pids_current
 *
 * The number of tasks currently in the cgroup (and its descendants) of the process
 *
 * return:
 *    current number of tasks
 *    OSCONTAINER_ERROR for not supported
 */
jlong CgroupV1Subsystem::pids_current() {
  if (_pids == nullptr) return OSCONTAINER_ERROR;
  julong pids_current;
  CONTAINER_READ_NUMBER_CHECKED(_pids, "/pids.current", "Current number of tasks", pids_current);
  return (jlong)pids_current;
}<|MERGE_RESOLUTION|>--- conflicted
+++ resolved
@@ -73,7 +73,6 @@
   }
 }
 
-<<<<<<< HEAD
 bool CgroupV1MemoryController::needs_hierarchy_adjustment() {
   return CgroupV1Controller::needs_hierarchy_adjustment();
 }
@@ -103,28 +102,6 @@
       os::free(orig);
       return this;
     }
-=======
-/* uses_mem_hierarchy
- *
- * Return whether or not hierarchical cgroup accounting is being
- * done.
- *
- * return:
- *    A number > 0 if true, or
- *    OSCONTAINER_ERROR for not supported
- */
-jlong CgroupV1MemoryController::uses_mem_hierarchy() {
-  julong use_hierarchy;
-  CONTAINER_READ_NUMBER_CHECKED(reader(), "/memory.use_hierarchy", "Use Hierarchy", use_hierarchy);
-  return (jlong)use_hierarchy;
-}
-
-void CgroupV1MemoryController::set_subsystem_path(char *cgroup_path) {
-  reader()->set_subsystem_path(cgroup_path);
-  jlong hierarchy = uses_mem_hierarchy();
-  if (hierarchy > 0) {
-    set_hierarchical(true);
->>>>>>> abf0adc6
   }
   // no lower limit found or limit at leaf
   os::free(cg_path);
@@ -224,25 +201,7 @@
   julong memlimit;
   CONTAINER_READ_NUMBER_CHECKED(reader(), "/memory.limit_in_bytes", "Memory Limit", memlimit);
   if (memlimit >= phys_mem) {
-<<<<<<< HEAD
-    do_trace_log(memlimit, phys_mem);
-=======
-    log_trace(os, container)("Non-Hierarchical Memory Limit is: Unlimited");
-    if (is_hierarchical()) {
-      julong hier_memlimit;
-      bool is_ok = reader()->read_numerical_key_value("/memory.stat", "hierarchical_memory_limit", &hier_memlimit);
-      if (!is_ok) {
-        return OSCONTAINER_ERROR;
-      }
-      log_trace(os, container)("Hierarchical Memory Limit is: " JULONG_FORMAT, hier_memlimit);
-      if (hier_memlimit < phys_mem) {
-        verbose_log(hier_memlimit, phys_mem);
-        return (jlong)hier_memlimit;
-      }
-      log_trace(os, container)("Hierarchical Memory Limit is: Unlimited");
-    }
     verbose_log(memlimit, phys_mem);
->>>>>>> abf0adc6
     return (jlong)-1;
   } else {
     verbose_log(memlimit, phys_mem);
@@ -266,26 +225,7 @@
   julong memswlimit;
   CONTAINER_READ_NUMBER_CHECKED(reader(), "/memory.memsw.limit_in_bytes", "Memory and Swap Limit", memswlimit);
   if (memswlimit >= host_total_memsw) {
-<<<<<<< HEAD
     log_trace(os, container)("Memory and Swap Limit is: Unlimited");
-=======
-    log_trace(os, container)("Non-Hierarchical Memory and Swap Limit is: Unlimited");
-    if (is_hierarchical()) {
-      const char* matchline = "hierarchical_memsw_limit";
-      bool is_ok = reader()->read_numerical_key_value("/memory.stat",
-                                                           matchline,
-                                                           &hier_memswlimit);
-      if (!is_ok) {
-        return OSCONTAINER_ERROR;
-      }
-      log_trace(os, container)("Hierarchical Memory and Swap Limit is: " JULONG_FORMAT, hier_memswlimit);
-      if (hier_memswlimit >= host_total_memsw) {
-        log_trace(os, container)("Hierarchical Memory and Swap Limit is: Unlimited");
-      } else {
-        return (jlong)hier_memswlimit;
-      }
-    }
->>>>>>> abf0adc6
     return (jlong)-1;
   } else {
     return (jlong)memswlimit;
