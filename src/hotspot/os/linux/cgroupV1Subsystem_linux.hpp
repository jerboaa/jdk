--- conflicted
+++ resolved
@@ -63,11 +63,7 @@
     }
 
     void set_subsystem_path(const char *cgroup_path);
-<<<<<<< HEAD
-    char* subsystem_path() override { return _path; }
-=======
     const char* subsystem_path() override { return _path; }
->>>>>>> e3ee70ec
     bool is_read_only() override { return _read_only; }
     bool needs_hierarchy_adjustment() override;
 };
@@ -99,15 +95,9 @@
     bool is_read_only() override {
       return reader()->is_read_only();
     }
-<<<<<<< HEAD
-    char* subsystem_path() override { return reader()->subsystem_path(); }
-    char* mount_point() override { return reader()->mount_point(); }
-    char* cgroup_path() override { return reader()->cgroup_path(); }
-=======
     const char* subsystem_path() override { return reader()->subsystem_path(); }
     const char* mount_point() override { return reader()->mount_point(); }
     const char* cgroup_path() override { return reader()->cgroup_path(); }
->>>>>>> e3ee70ec
   private:
     jlong read_mem_swappiness();
     jlong read_mem_swap(julong host_total_memsw);
@@ -134,27 +124,16 @@
     bool is_read_only() override {
       return reader()->is_read_only();
     }
-<<<<<<< HEAD
-    char* subsystem_path() override {
-      return reader()->subsystem_path();
-    }
-    char* mount_point() override {
-=======
     const char* subsystem_path() override {
       return reader()->subsystem_path();
     }
     const char* mount_point() override {
->>>>>>> e3ee70ec
       return reader()->mount_point();
     }
     bool needs_hierarchy_adjustment() override {
       return reader()->needs_hierarchy_adjustment();
     }
-<<<<<<< HEAD
-    char* cgroup_path() override { return reader()->cgroup_path(); }
-=======
     const char* cgroup_path() override { return reader()->cgroup_path(); }
->>>>>>> e3ee70ec
 
   public:
     CgroupV1CpuController(const CgroupV1Controller& reader) : _reader(reader) {
