/*
 * Copyright (c) 2020, 2022, Red Hat Inc.
 * DO NOT ALTER OR REMOVE COPYRIGHT NOTICES OR THIS FILE HEADER.
 *
 * This code is free software; you can redistribute it and/or modify it
 * under the terms of the GNU General Public License version 2 only, as
 * published by the Free Software Foundation.
 *
 * This code is distributed in the hope that it will be useful, but WITHOUT
 * ANY WARRANTY; without even the implied warranty of MERCHANTABILITY or
 * FITNESS FOR A PARTICULAR PURPOSE.  See the GNU General Public License
 * version 2 for more details (a copy is included in the LICENSE file that
 * accompanied this code).
 *
 * You should have received a copy of the GNU General Public License version
 * 2 along with this work; if not, write to the Free Software Foundation,
 * Inc., 51 Franklin St, Fifth Floor, Boston, MA 02110-1301 USA.
 *
 * Please contact Oracle, 500 Oracle Parkway, Redwood Shores, CA 94065 USA
 * or visit www.oracle.com if you need additional information or have any
 * questions.
 *
 */

#ifndef CGROUP_V2_SUBSYSTEM_LINUX_HPP
#define CGROUP_V2_SUBSYSTEM_LINUX_HPP

#include "cgroupSubsystem_linux.hpp"

class CgroupV2Controller: public CgroupController {
  private:
    /* the mount path of the cgroup v2 hierarchy */
    char *_mount_path;

    /* Constructed full path to the subsystem directory */
    char *_path;
    static char* construct_path(char* mount_path, char *cgroup_path);

  public:
<<<<<<< HEAD
    CgroupV2Controller(char * mount_path, char *cgroup_path) {
      _mount_path = os::strdup(mount_path);
      _cgroup_path = os::strdup(cgroup_path);
      _path = construct_path(mount_path, cgroup_path);
    }

    char *subsystem_path() { return _path; }
    bool needs_hierarchy_adjustment();
    char * cgroup_path() { return _cgroup_path; }
    char * mount_point() { return _mount_path; }
    // Allow for optional updates of the subsystem path
    void set_subsystem_path(char* cgroup_path);
=======
    CgroupV2Controller(char * mount_path, char *cgroup_path) :
                                            _mount_path(os::strdup(mount_path)),
                                            _cgroup_path(os::strdup(cgroup_path)),
                                            _path(construct_path(mount_path, cgroup_path)) {
    }
    // Shallow copy constructor
    CgroupV2Controller(const CgroupV2Controller& o) :
                                            _mount_path(o._mount_path),
                                            _cgroup_path(o._cgroup_path),
                                            _path(o._path) {
    }
    ~CgroupV2Controller() {
      // At least one controller exists with references to the paths
    }

    char *subsystem_path() override { return _path; }
>>>>>>> abf0adc6
};

class CgroupV2CpuController: public CgroupCpuController {
  private:
    CgroupV2Controller _reader;
    CgroupV2Controller* reader() { return &_reader; }
  public:
    CgroupV2CpuController(CgroupV2Controller reader) : _reader(reader) {
    }
    int cpu_quota();
    int cpu_period();
    int cpu_shares();
    bool needs_hierarchy_adjustment();
    CgroupCpuController* adjust_controller(int host_cpus);
};

class CgroupV2MemoryController final: public CgroupMemoryController {
  private:
    CgroupV2Controller _reader;
    CgroupV2Controller* reader() { return &_reader; }
  public:
    CgroupV2MemoryController(CgroupV2Controller reader) : _reader(reader) {
    }

<<<<<<< HEAD
    jlong read_memory_limit_in_bytes(julong upper_bound);
    jlong memory_and_swap_limit_in_bytes(julong host_mem, julong host_swp);
    jlong memory_and_swap_usage_in_bytes(julong host_mem, julong host_swp);
    jlong memory_soft_limit_in_bytes(julong upper_bound);
    jlong memory_usage_in_bytes();
    jlong memory_max_usage_in_bytes();
    jlong rss_usage_in_bytes();
    jlong cache_usage_in_bytes();
    void print_version_specific_info(outputStream* st, julong host_mem);
    bool needs_hierarchy_adjustment();
    CgroupMemoryController* adjust_controller(julong phys_mem);
=======
    jlong read_memory_limit_in_bytes(julong upper_bound) override;
    jlong memory_and_swap_limit_in_bytes(julong host_mem, julong host_swp) override;
    jlong memory_and_swap_usage_in_bytes(julong host_mem, julong host_swp) override;
    jlong memory_soft_limit_in_bytes(julong upper_bound) override;
    jlong memory_usage_in_bytes() override;
    jlong memory_max_usage_in_bytes() override;
    jlong rss_usage_in_bytes() override;
    jlong cache_usage_in_bytes() override;
    void print_version_specific_info(outputStream* st, julong host_mem) override;
>>>>>>> abf0adc6
};

class CgroupV2Subsystem: public CgroupSubsystem {
  private:
    /* One unified controller */
    CgroupV2Controller _unified;
    /* Caching wrappers for cpu/memory metrics */
    CachingCgroupController<CgroupMemoryController>* _memory = nullptr;
    CachingCgroupController<CgroupCpuController>* _cpu = nullptr;

    CgroupV2Controller* unified() { return &_unified; }

  public:
<<<<<<< HEAD
    CgroupV2Subsystem(CgroupV2MemoryController * memory,
                      CgroupV2CpuController* cpu) {
      _unified = memory; // Use memory for now, should have all separate later
      CgroupMemoryController* m = adjust_controller(memory);
      _memory = new CachingCgroupController<CgroupMemoryController*>(m);
      CgroupCpuController* c = adjust_controller(cpu);
      _cpu = new CachingCgroupController<CgroupCpuController*>(c);
=======
    CgroupV2Subsystem(CgroupV2MemoryController* memory,
                      CgroupV2CpuController* cpu,
                      CgroupV2Controller unified) :
        _unified(unified),
        _memory(new CachingCgroupController<CgroupMemoryController>(memory)),
        _cpu(new CachingCgroupController<CgroupCpuController>(cpu)) {
>>>>>>> abf0adc6
    }

    jlong read_memory_limit_in_bytes();
    int cpu_quota();
    int cpu_period();
    int cpu_shares();
    jlong memory_and_swap_limit_in_bytes();
    jlong memory_and_swap_usage_in_bytes();
    jlong memory_soft_limit_in_bytes();
    jlong memory_usage_in_bytes();
    jlong memory_max_usage_in_bytes();
    jlong rss_usage_in_bytes();
    jlong cache_usage_in_bytes();

    char * cpu_cpuset_cpus();
    char * cpu_cpuset_memory_nodes();
    jlong pids_max();
    jlong pids_current();

    void print_version_specific_info(outputStream* st);

    const char * container_type() {
      return "cgroupv2";
    }
    CachingCgroupController<CgroupMemoryController>* memory_controller() { return _memory; }
    CachingCgroupController<CgroupCpuController>* cpu_controller() { return _cpu; }
};

#endif // CGROUP_V2_SUBSYSTEM_LINUX_HPP<|MERGE_RESOLUTION|>--- conflicted
+++ resolved
@@ -37,20 +37,6 @@
     static char* construct_path(char* mount_path, char *cgroup_path);
 
   public:
-<<<<<<< HEAD
-    CgroupV2Controller(char * mount_path, char *cgroup_path) {
-      _mount_path = os::strdup(mount_path);
-      _cgroup_path = os::strdup(cgroup_path);
-      _path = construct_path(mount_path, cgroup_path);
-    }
-
-    char *subsystem_path() { return _path; }
-    bool needs_hierarchy_adjustment();
-    char * cgroup_path() { return _cgroup_path; }
-    char * mount_point() { return _mount_path; }
-    // Allow for optional updates of the subsystem path
-    void set_subsystem_path(char* cgroup_path);
-=======
     CgroupV2Controller(char * mount_path, char *cgroup_path) :
                                             _mount_path(os::strdup(mount_path)),
                                             _cgroup_path(os::strdup(cgroup_path)),
@@ -67,7 +53,11 @@
     }
 
     char *subsystem_path() override { return _path; }
->>>>>>> abf0adc6
+    bool needs_hierarchy_adjustment();
+    char * cgroup_path() { return _cgroup_path; }
+    char * mount_point() { return _mount_path; }
+    // Allow for optional updates of the subsystem path
+    void set_subsystem_path(char* cgroup_path);
 };
 
 class CgroupV2CpuController: public CgroupCpuController {
@@ -92,19 +82,6 @@
     CgroupV2MemoryController(CgroupV2Controller reader) : _reader(reader) {
     }
 
-<<<<<<< HEAD
-    jlong read_memory_limit_in_bytes(julong upper_bound);
-    jlong memory_and_swap_limit_in_bytes(julong host_mem, julong host_swp);
-    jlong memory_and_swap_usage_in_bytes(julong host_mem, julong host_swp);
-    jlong memory_soft_limit_in_bytes(julong upper_bound);
-    jlong memory_usage_in_bytes();
-    jlong memory_max_usage_in_bytes();
-    jlong rss_usage_in_bytes();
-    jlong cache_usage_in_bytes();
-    void print_version_specific_info(outputStream* st, julong host_mem);
-    bool needs_hierarchy_adjustment();
-    CgroupMemoryController* adjust_controller(julong phys_mem);
-=======
     jlong read_memory_limit_in_bytes(julong upper_bound) override;
     jlong memory_and_swap_limit_in_bytes(julong host_mem, julong host_swp) override;
     jlong memory_and_swap_usage_in_bytes(julong host_mem, julong host_swp) override;
@@ -114,7 +91,8 @@
     jlong rss_usage_in_bytes() override;
     jlong cache_usage_in_bytes() override;
     void print_version_specific_info(outputStream* st, julong host_mem) override;
->>>>>>> abf0adc6
+    bool needs_hierarchy_adjustment() override;
+    CgroupMemoryController* adjust_controller(julong phys_mem) override;
 };
 
 class CgroupV2Subsystem: public CgroupSubsystem {
@@ -128,22 +106,14 @@
     CgroupV2Controller* unified() { return &_unified; }
 
   public:
-<<<<<<< HEAD
     CgroupV2Subsystem(CgroupV2MemoryController * memory,
-                      CgroupV2CpuController* cpu) {
-      _unified = memory; // Use memory for now, should have all separate later
+                      CgroupV2CpuController* cpu,
+                      CgroupV2Controller unified) :
+      _unified = unified;
       CgroupMemoryController* m = adjust_controller(memory);
       _memory = new CachingCgroupController<CgroupMemoryController*>(m);
       CgroupCpuController* c = adjust_controller(cpu);
       _cpu = new CachingCgroupController<CgroupCpuController*>(c);
-=======
-    CgroupV2Subsystem(CgroupV2MemoryController* memory,
-                      CgroupV2CpuController* cpu,
-                      CgroupV2Controller unified) :
-        _unified(unified),
-        _memory(new CachingCgroupController<CgroupMemoryController>(memory)),
-        _cpu(new CachingCgroupController<CgroupCpuController>(cpu)) {
->>>>>>> abf0adc6
     }
 
     jlong read_memory_limit_in_bytes();
